# Copyright 2023 Huawei Technologies Co., Ltd
#
# Licensed under the Apache License, Version 2.0 (the "License");
# you may not use this file except in compliance with the License.
# You may obtain a copy of the License at
#
# http://www.apache.org/licenses/LICENSE-2.0
#
# Unless required by applicable law or agreed to in writing, software
# distributed under the License is distributed on an "AS IS" BASIS,
# WITHOUT WARRANTIES OR CONDITIONS OF ANY KIND, either express or implied.
# See the License for the specific language governing permissions and
# limitations under the License.
# ============================================================================
from mindspore.ops import operations as P

add = P.Add()
mul = P.Mul()


def add_net(x1, x2, x3, x4, x5):
    sum1 = add(x1, x2)
    sum2 = add(sum1, x3)
    sum3 = add(sum2, x4)
    sum4 = add(sum3, x5)
<<<<<<< HEAD
    ret = mul(sum4, sum1)
    return ret
=======
    ret = addn((sum4, sum1, sum2))
    return ret


all_reduce = P.AllReduce().add_prim_attr("fusion", 1)
mul = P.Mul()


def all_reduce_net(x1, x2, x3):
    product = mul(x1, x2)
    sum1 = add(x2, x3)
    reduce1 = all_reduce(product)
    reduce2 = all_reduce(sum1)
    res = add(reduce1, reduce2)
    return res
>>>>>>> 06763a73
<|MERGE_RESOLUTION|>--- conflicted
+++ resolved
@@ -23,11 +23,7 @@
     sum2 = add(sum1, x3)
     sum3 = add(sum2, x4)
     sum4 = add(sum3, x5)
-<<<<<<< HEAD
     ret = mul(sum4, sum1)
-    return ret
-=======
-    ret = addn((sum4, sum1, sum2))
     return ret
 
 
@@ -41,5 +37,4 @@
     reduce1 = all_reduce(product)
     reduce2 = all_reduce(sum1)
     res = add(reduce1, reduce2)
-    return res
->>>>>>> 06763a73
+    return res