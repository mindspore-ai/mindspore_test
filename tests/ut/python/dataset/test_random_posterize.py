# Copyright 2020 Huawei Technologies Co., Ltd
#
# Licensed under the Apache License, Version 2.0 (the "License");
# you may not use this file except in compliance with the License.
# You may obtain a copy of the License at
#
# http://www.apache.org/licenses/LICENSE-2.0
#
# Unless required by applicable law or agreed to in writing, software
# distributed under the License is distributed on an "AS IS" BASIS,
# WITHOUT WARRANTIES OR CONDITIONS OF ANY KIND, either express or implied.
# See the License for the specific language governing permissions and
# limitations under the License.
# ==============================================================================
"""
Testing RandomPosterize op in DE
"""
import numpy as np
import mindspore.dataset as ds
import mindspore.dataset.transforms.vision.c_transforms as c_vision
from mindspore import log as logger
from util import visualize_list, save_and_check_md5, \
    config_get_set_seed, config_get_set_num_parallel_workers, diff_mse

GENERATE_GOLDEN = False

DATA_DIR = ["../data/dataset/test_tf_file_3_images/train-0000-of-0001.data"]
SCHEMA_DIR = "../data/dataset/test_tf_file_3_images/datasetSchema.json"


def test_random_posterize_op_c(plot=False, run_golden=False):
    """
    Test RandomPosterize in C transformations (uses assertion on mse as using md5 could have jpeg decoding
    inconsistencies)
    """
    logger.info("test_random_posterize_op_c")

    original_seed = config_get_set_seed(55)
    original_num_parallel_workers = config_get_set_num_parallel_workers(1)

    # define map operations
    transforms1 = [
        c_vision.Decode(),
        c_vision.RandomPosterize((1, 8))
    ]

    #  First dataset
    data1 = ds.TFRecordDataset(DATA_DIR, SCHEMA_DIR, columns_list=["image"], shuffle=False)
    data1 = data1.map(input_columns=["image"], operations=transforms1)
    #  Second dataset
    data2 = ds.TFRecordDataset(DATA_DIR, SCHEMA_DIR, columns_list=["image"], shuffle=False)
    data2 = data2.map(input_columns=["image"], operations=[c_vision.Decode()])

    image_posterize = []
    image_original = []
    for item1, item2 in zip(data1.create_dict_iterator(), data2.create_dict_iterator()):
        image1 = item1["image"]
        image2 = item2["image"]
        image_posterize.append(image1)
        image_original.append(image2)

    # check mse as md5 can be inconsistent.
    # mse = 2.9668956 is calculated from
    # a thousand runs of diff_mse(np.array(image_original), np.array(image_posterize)) that all produced the same mse.
    # allow for an error of 0.0000005
    assert abs(2.9668956 - diff_mse(np.array(image_original), np.array(image_posterize))) <= 0.0000005

    if run_golden:
        # check results with md5 comparison
        filename = "random_posterize_01_result_c.npz"
        save_and_check_md5(data1, filename, generate_golden=GENERATE_GOLDEN)

    if plot:
        visualize_list(image_original, image_posterize)

    # Restore configuration
    ds.config.set_seed(original_seed)
    ds.config.set_num_parallel_workers(original_num_parallel_workers)


def test_random_posterize_op_fixed_point_c(plot=False, run_golden=True):
    """
    Test RandomPosterize in C transformations with fixed point
    """
    logger.info("test_random_posterize_op_c")

    # define map operations
    transforms1 = [
        c_vision.Decode(),
        c_vision.RandomPosterize(1)
    ]

    #  First dataset
    data1 = ds.TFRecordDataset(DATA_DIR, SCHEMA_DIR, columns_list=["image"], shuffle=False)
    data1 = data1.map(input_columns=["image"], operations=transforms1)
    #  Second dataset
    data2 = ds.TFRecordDataset(DATA_DIR, SCHEMA_DIR, columns_list=["image"], shuffle=False)
    data2 = data2.map(input_columns=["image"], operations=[c_vision.Decode()])

    image_posterize = []
    image_original = []
    for item1, item2 in zip(data1.create_dict_iterator(), data2.create_dict_iterator()):
        image1 = item1["image"]
        image2 = item2["image"]
        image_posterize.append(image1)
        image_original.append(image2)

    if run_golden:
        # check results with md5 comparison
        filename = "random_posterize_fixed_point_01_result_c.npz"
        save_and_check_md5(data1, filename, generate_golden=GENERATE_GOLDEN)

    if plot:
        visualize_list(image_original, image_posterize)


def test_random_posterize_exception_bit():
    """
    Test RandomPosterize: out of range input bits and invalid type
    """
    logger.info("test_random_posterize_exception_bit")
    # Test max > 8
    try:
        _ = c_vision.RandomPosterize((1, 9))
    except ValueError as e:
        logger.info("Got an exception in DE: {}".format(str(e)))
        assert str(e) == "Input is not within the required interval of (1 to 8)."
    # Test min < 1
    try:
        _ = c_vision.RandomPosterize((0, 7))
    except ValueError as e:
        logger.info("Got an exception in DE: {}".format(str(e)))
        assert str(e) == "Input is not within the required interval of (1 to 8)."
    # Test max < min
    try:
        _ = c_vision.RandomPosterize((8, 1))
    except ValueError as e:
        logger.info("Got an exception in DE: {}".format(str(e)))
        assert str(e) == "Input is not within the required interval of (1 to 8)."
    # Test wrong type (not uint8)
    try:
        _ = c_vision.RandomPosterize(1.1)
    except TypeError as e:
        logger.info("Got an exception in DE: {}".format(str(e)))
        assert str(e) == "Argument bits with value 1.1 is not of type (<class 'list'>, <class 'tuple'>, <class 'int'>)."
    # Test wrong number of bits
    try:
        _ = c_vision.RandomPosterize((1, 1, 1))
    except TypeError as e:
        logger.info("Got an exception in DE: {}".format(str(e)))
        assert str(e) == "Size of bits should be a single integer or a list/tuple (min, max) of length 2."

def test_rescale_with_random_posterize():
    """
    Test RandomPosterize: only support CV_8S/CV_8U
    """
    logger.info("test_rescale_with_random_posterize")

    DATA_DIR_10 = "../data/dataset/testCifar10Data"
    dataset = ds.Cifar10Dataset(DATA_DIR_10)

    rescale_op = c_vision.Rescale((1.0 / 255.0), 0.0)
    dataset = dataset.map(input_columns=["image"], operations=rescale_op)

    random_posterize_op = c_vision.RandomPosterize((4, 8))
    dataset = dataset.map(input_columns=["image"], operations=random_posterize_op, num_parallel_workers=1)

    try:
        _ = dataset.output_shapes()
    except RuntimeError as e:
        logger.info("Got an exception in DE: {}".format(str(e)))
        assert "Input image data type can not be float" in str(e)

if __name__ == "__main__":
<<<<<<< HEAD
    skip_test_random_posterize_op_c(plot=True)
    skip_test_random_posterize_op_fixed_point_c(plot=True)
    test_random_posterize_exception_bit()
    test_rescale_with_random_posterize()
=======
    test_random_posterize_op_c(plot=False, run_golden=False)
    test_random_posterize_op_fixed_point_c(plot=False)
    test_random_posterize_exception_bit()
>>>>>>> 641e751d
<|MERGE_RESOLUTION|>--- conflicted
+++ resolved
@@ -172,13 +172,7 @@
         assert "Input image data type can not be float" in str(e)
 
 if __name__ == "__main__":
-<<<<<<< HEAD
-    skip_test_random_posterize_op_c(plot=True)
-    skip_test_random_posterize_op_fixed_point_c(plot=True)
-    test_random_posterize_exception_bit()
-    test_rescale_with_random_posterize()
-=======
     test_random_posterize_op_c(plot=False, run_golden=False)
     test_random_posterize_op_fixed_point_c(plot=False)
     test_random_posterize_exception_bit()
->>>>>>> 641e751d
+    test_rescale_with_random_posterize()