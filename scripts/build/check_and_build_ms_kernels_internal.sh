--- conflicted
+++ resolved
@@ -18,7 +18,6 @@
   echo "Use local MS_INTERNAL_KERNEL_HOME : ${MS_INTERNAL_KERNEL_HOME}"
   return
 fi
-<<<<<<< HEAD
 # if [[ "$(uname)" != Linux || "$(arch)" != aarch64 ]]; then
 #   echo "[WARNING] Internal kernels only supports linux system, aarch64 CPU arch."
 #   return
@@ -43,30 +42,4 @@
 # echo "Unzip ms_kernel_internal.tar.gz SUCCESS!"
 # export MS_INTERNAL_KERNEL_HOME="${file_path}/ms_kernels_internal"
 # echo "MS_INTERNAL_KERNEL_HOME = ${MS_INTERNAL_KERNEL_HOME}"
-echo "[WARNING] 'MS_INTERNAL_KERNEL_HOME' is NOT set!"
-=======
-if [[ "$(uname)" != Linux || ("$(arch)" != x86_64 && "$(arch)" != aarch64) ]]; then
-  echo "[WARNING] Internal kernels only supports linux system, x86_64 or aarch64 CPU arch."
-  return
-fi
-file_path=${BASEPATH}/mindspore/ccsrc/plugin/device/ascend/kernel/internal/prebuild/$(arch)
-file_name=${file_path}/ms_kernels_internal.tar.gz
-if [[ ! -f "${file_name}" ]]; then
-  echo "[WARNING] The file ${file_name}  does NOT EXIST."
-  return
-fi
-file_lines=`cat "${file_name}" | wc -l`
-if [[ ${file_lines} -eq 3 ]]; then
-  echo "[WARNING] The file ms_kernel_internal.tar.gz is not pulled. Please ensure git-lfs is installed by"
-  echo "[WARNING] 'git lfs install' and retry downloading using 'git lfs pull'."
-  return
-fi
-tar -zxf ${file_name} -C ${file_path}
-if [[ $? -ne 0 ]]; then
-  echo "[WARNING] Unzip ms_kernel_internal.tar.gz FAILED!"
-  return
-fi
-echo "Unzip ms_kernel_internal.tar.gz SUCCESS!"
-export MS_INTERNAL_KERNEL_HOME="${file_path}/ms_kernels_internal"
-echo "MS_INTERNAL_KERNEL_HOME = ${MS_INTERNAL_KERNEL_HOME}"
->>>>>>> 7f1fc0ee
+echo "[WARNING] 'MS_INTERNAL_KERNEL_HOME' is NOT set!"