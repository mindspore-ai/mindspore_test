/**
 * Copyright 2019-2024 Huawei Technologies Co., Ltd
 *
 * Licensed under the Apache License, Version 2.0 (the "License");
 * you may not use this file except in compliance with the License.
 * You may obtain a copy of the License at
 *
 * http://www.apache.org/licenses/LICENSE-2.0
 *
 * Unless required by applicable law or agreed to in writing, software
 * distributed under the License is distributed on an "AS IS" BASIS,
 * WITHOUT WARRANTIES OR CONDITIONS OF ANY KIND, either express or implied.
 * See the License for the specific language governing permissions and
 * limitations under the License.
 */

#ifndef MINDSPORE_CORE_UTILS_MS_CONTEXT_H_
#define MINDSPORE_CORE_UTILS_MS_CONTEXT_H_
#include <thread>
#include <memory>
#include <map>
#include <set>
#include <string>
#include <functional>
#include <mutex>
#include <vector>
#include <optional>
#include "utils/log_adapter.h"
#include "utils/ms_utils.h"

namespace mindspore {
enum MsBackendPolicy {
  kMsBackendGeOnly = 0,
  kMsBackendVmOnly = 1,
  kMsBackendGePrior = 2,
  kMsBackendVmPrior = 3,
  kMsBackendMsPrior = 4,
  kMsBackendBishengPrior = 5,
  kMsBackendUnknown = 6,
};

enum DumpLevel : int {
  kIntroductory = 1,
  kAdvanced,
  kFully,
};

enum JitSyntaxLevel : int {
  kStrict,      // JIT Fallback disabled.
  kCompatible,  // JIT Fallback partial enabled for Python basic type only, such as scalar, dict.
  kLax,         // JIT Fallback fully enabled.
};

enum DebugLevel : int {
  kLevelRelease,  // Used for deployment scenarios, compile performance will be better.
  kLevelDebug,    // For debugging scenarios, compile performance will decrease.
};

enum class CellReuseLevel { kNoCellReuse, kNoInline, kLazyInline };

const int kGraphMode = 0;
const int kPynativeMode = 1;

const char kDeviceUnDefined[] = "DeviceUnDefined";
const char kCPUDevice[] = "CPU";
const char kGPUDevice[] = "GPU";
const char kAscendDevice[] = "Ascend";
const char kAscendVM[] = "AscendVM";
const char kDavinciInferenceDevice[] = "AscendInference";
const char kDavinciMultiGraphInferenceDevice[] = "AscendMultiGraphInference";
const char kGpuInferenceDevice[] = "GpuInference";
const char kDavinciDevice[] = "Davinci";
const char KNpuLog[] = "_npu_log";
const char kTraining[] = "training";
const unsigned int MAX_CALL_DEPTH_DEFAULT = 1000;
const unsigned int kOpTimeout = 900;
const int kOptimizeO0 = 0;
const int kOptimizeO1 = 1;
constexpr auto kAscendVersion910 = "ascend910";
constexpr auto kAscendVersion910b = "ascend910b";
constexpr auto kAscendVersion910c = "ascend910c";

const std::set<std::string> kTargetSet = {kCPUDevice, kGPUDevice, kAscendDevice, kDavinciDevice};
// The default max available device memory is 1024GB.
const float kDefaultMaxDeviceMemory = 1024;
// The default memory pool block size is 1.0G.
const float kDefaultMempoolBlockSize = 1.0;

// enum definition for MindSpore Context Parameter
enum MsCtxParam : unsigned {
  // parameter of type bool
  MS_CTX_TYPE_BOOL_BEGIN,
  MS_CTX_CHECK_BPROP_FLAG = MS_CTX_TYPE_BOOL_BEGIN,
  MS_CTX_ENABLE_DUMP,
  MS_CTX_ENABLE_DYNAMIC_MEM_POOL,
  MS_CTX_ENABLE_GPU_SUMMARY,
  MS_CTX_ENABLE_GRAPH_KERNEL,
  MS_CTX_ENABLE_HCCL,
  MS_CTX_ENABLE_LOOP_SINK,
  MS_CTX_ENABLE_PYNATIVE_HOOK,
  MS_CTX_ENABLE_PYNATIVE_INFER,
  MS_CTX_ENABLE_REDUCE_PRECISION,
  MS_CTX_ENABLE_TASK_SINK,
  MS_CTX_IR_FUSION_FLAG,
  MS_CTX_IS_MULTI_GRAPH_SINK,
  MS_CTX_IS_PYNATIVE_GE_INIT,
  MS_CTX_PRECOMPILE_ONLY,
  MS_CTX_ENABLE_PROFILING,
  MS_CTX_ENABLE_PARALLEL_SPLIT,
  MS_CTX_ENABLE_INFER_OPT,
  MS_CTX_GRAD_FOR_SCALAR,
  MS_CTX_ENABLE_MINDRT,
  MS_CTX_ENABLE_PYNATIVE_SYNCHRONIZE,
  MS_CTX_ENABLE_PYNATIVE_OP_GRAPH_CACHE,
  MS_CTX_ENABLE_MEM_OFFLOAD,
  MS_CTX_ENABLE_RECOVERY,
  MS_CTX_ENABLE_GE_HETEROGENOUS,
  MS_CTX_DISABLE_FORMAT_TRANSFORM,
  MS_CTX_RECOMPUTE_COMM_OVERLAP,
  MS_CTX_GRAD_COMM_OVERLAP,
  MS_CTX_ENABLE_TASK_OPT,
  MS_CTX_ENABLE_GRAD_COMM_OPT,
  MS_CTX_ENABLE_OPT_SHARD_COMM_OPT,
  MS_CTX_INTERLEAVED_MATMUL_COMM,
  MS_CTX_INTERLEAVED_LAYERNORM_COMM,
  MS_CTX_BIAS_ADD_COMM_SWAP,
  MS_CTX_ENABLE_COMPILE_CACHE,
  MS_CTX_CONV_ALLOW_TF32,
  MS_CTX_MATMUL_ALLOW_TF32,
  MS_CTX_ENABLE_BEGIN_END_INLINE_OPT,
  MS_CTX_ENABLE_CONCAT_ELIMINATE_OPT,
  MS_CTX_ENABLE_FLASH_ATTENTION_LOAD_BALANCE,
  MS_CTX_TYPE_BOOL_END,

  // parameter of type int
  MS_CTX_TYPE_INT_BEGIN = MS_CTX_TYPE_BOOL_END,
  MS_CTX_EXECUTION_MODE = MS_CTX_TYPE_INT_BEGIN,
  MS_CTX_MEMORY_OPTIMIZE_LEVEL,
  MS_CTX_SAVE_GRAPHS_FLAG,
  MS_CTX_JIT_SYNTAX_LEVEL,
  MS_CTX_COMPUTE_COMMUNICATE_FUSION_LEVEL,
  MS_CTX_DEBUG_LEVEL,
  MS_CTX_TYPE_INT_END,

  // parameter of type uint32
  MS_CTX_TYPE_UINT32_BEGIN = MS_CTX_TYPE_INT_END,
  MS_CTX_DEVICE_ID = MS_CTX_TYPE_UINT32_BEGIN,
  MS_CTX_RUNTIME_NUM_THREADS,
  MS_CTX_INTER_OP_PARALLEL_NUM,
  MS_CTX_GE_REF,
  MS_CTX_MAX_CALL_DEPTH,
  MS_CTX_TSD_REF,
  MS_CTX_OP_TIMEOUT,
  MS_CTX_TYPE_UINT32_END,

  // parameter of type float
  MS_CTX_TYPE_FLOAT_BEGIN = MS_CTX_TYPE_UINT32_END,
  MS_CTX_MAX_DEVICE_MEMORY = MS_CTX_TYPE_FLOAT_BEGIN,
  MS_CTX_MEMPOOL_BLOCK_SIZE,
  MS_CTX_TYPE_FLOAT_END,

  // parameter of type string
  MS_CTX_TYPE_STRING_BEGIN = MS_CTX_TYPE_FLOAT_END,
  MS_CTX_DEVICE_TARGET = MS_CTX_TYPE_STRING_BEGIN,
  MS_CTX_GRAPH_MEMORY_MAX_SIZE,
  MS_CTX_PRINT_FILE_PATH,
  MS_CTX_PROFILING_OPTIONS,
  MS_CTX_SAVE_DUMP_PATH,
  MS_CTX_SAVE_GRAPHS_PATH,
  MS_CTX_COMPILE_CACHE_PATH,
  MS_CTX_VARIABLE_MEMORY_MAX_SIZE,
  MS_CTX_PYTHON_EXE_PATH,
  MS_CTX_KERNEL_BUILD_SERVER_DIR,
  MS_CTX_ENV_CONFIG_PATH,
  MS_CTX_TUNE_MODE,
  MS_CTX_AOE_TUNE_MODE,
  MS_CTX_AOE_JOB_TYPE,
  MS_CTX_GRAPH_KERNEL_FLAGS,
  MS_CTX_INFER_PRECISION_MODE,  // GPU inference precision mode configured by Serving or Unify API.
  MS_CTX_DETERMINISTIC,
  MS_CTX_PRECISION_MODE,
  MS_CTX_ENABLE_JIT_COMPILE,
  MS_CTX_ATOMIC_CLEAN_POLICY,
  MS_CTX_MATMUL_ALLOW_HF32,
  MS_CTX_CONV_ALLOW_HF32,
  MS_CTX_OP_PRECISION_MODE,
  MS_CTX_GE_OPTIONS,
  MS_CTX_CONV_FPROP_ALGO,
  MS_CTX_CONV_DGRAD_ALGO,
  MS_CTX_CONV_WGRAD_ALGO,
  MS_CTX_HOST_SCHEDULING_MAX_THRESHOLD,
  MS_CTX_ENABLE_EXCEPTION_DUMP,
  MS_CTX_TOPO_ORDER,
  MS_CTX_TYPE_STRING_END,

  // parameter numbers of each type
  NUM_BOOL_PARAMS = MS_CTX_TYPE_BOOL_END - MS_CTX_TYPE_BOOL_BEGIN,
  NUM_INT_PARAMS = MS_CTX_TYPE_INT_END - MS_CTX_TYPE_INT_BEGIN,
  NUM_UINT32_PARAMS = MS_CTX_TYPE_UINT32_END - MS_CTX_TYPE_UINT32_BEGIN,
  NUM_FLOAT_PARAMS = MS_CTX_TYPE_FLOAT_END - MS_CTX_TYPE_FLOAT_BEGIN,
  NUM_STRING_PARAMS = MS_CTX_TYPE_STRING_END - MS_CTX_TYPE_STRING_BEGIN
};

class MS_CORE_API MsContext {
 public:
  MsContext(const std::string &policy, const std::string &target);
  ~MsContext() = default;
  MsContext(const MsContext &) = delete;
  MsContext &operator=(const MsContext &) = delete;
  using DeviceSeter = void (*)(const std::string &device_target);
  using InitDeviceTargetAndPolicy = void (*)(MsContext *);
  using LoadPluginError = std::string (*)();
  using EnvFunc = std::function<void(const std::string &, const std::string &)>;  // device name, library path
  static std::shared_ptr<MsContext> GetInstance();

  void SetDeviceId();
  void Refresh();

  bool enable_dump_ir() const;
  std::string GetSaveGraphsPath() const;
  int GetSaveGraphsLevel() const;
  bool CanDump(const DumpLevel &level) const;
  std::string backend_policy() const;
  bool set_backend_policy(const std::string &policy);
  std::string ascend_soc_version() const;
  bool set_ascend_soc_version(const std::string &soc_version);
  std::string ascend_soc_name() const;
  void set_ascend_soc_name(const std::string &soc_name);
  // _comm_helper.py will try to dlopen libhccl.so, and minddata will try to dlopen libdvpp_utils.so. if load ascend
  // plugin failed on ascend environment, loading above libraries will crush the process.
  bool IsAscendPluginLoaded() const;
  void SetDefaultDeviceTarget();
  void SetDeviceTargetFromInner(const std::string &device_target);
  void SetDeviceTargetFromUser(const std::string &device_target);
  bool IsDefaultDeviceTarget() const;
  bool IsSupportDevice(const std::string &device) const { return InitFuncMap().find(device) != InitFuncMap().end(); }

  bool IsEnableInferBoost();
  void SetMsInternalEnableCustomKernelList();
<<<<<<< HEAD
  std::vector<std::string> ms_internal_enable_custom_kernel_list() const;
=======
  const std::set<std::string> &ms_internal_enable_custom_kernel_list() const;
>>>>>>> 7f1fc0ee

  void RegisterSetEnv(const EnvFunc &func);
  void RegisterCheckEnv(const EnvFunc &func);

  void SetEnv(const std::string &device);
  void CheckEnv(const std::string &device);

  static void device_seter(const DeviceSeter &device) { seter_ = device; }
  static void RegisterInitFunc(const std::string &name, InitDeviceTargetAndPolicy func);
  static void ResisterLoadPluginErrorFunc(LoadPluginError func);

  template <typename T>
  void set_param_inner(MsCtxParam, const T &) {
    MS_LOG(EXCEPTION) << "Need to implement " << __FUNCTION__ << " for type " << typeid(T).name() << ".";
  }

  template <typename T>
  void set_param(MsCtxParam param, const T &value) {
    CheckReadStatus<T>(param, value);
    MarkWriteStatus(param);
    set_param_inner<T>(param, value);
  }

  template <typename T>
  const T &get_param(MsCtxParam) const {
    MS_LOG(EXCEPTION) << "Need to implement " << __FUNCTION__ << " for type " << typeid(T).name() << ".";
  }

  template <typename T>
  void increase_param(MsCtxParam) {
    MS_LOG(EXCEPTION) << "Need to implement " << __FUNCTION__ << " for type " << typeid(T).name() << ".";
  }

  template <typename T>
  void decrease_param(MsCtxParam) {
    MS_LOG(EXCEPTION) << "Need to implement " << __FUNCTION__ << " for type " << typeid(T).name() << ".";
  }

  void ChildAfterFork();  // Reset ms context. Only called in child process after fork occurs.
  bool EnableAoeOnline() const;
  bool EnableAoeOffline() const;

  void SetCellReuseLevel(const CellReuseLevel &level) { cell_reuse_level_ = level; }
  enum CellReuseLevel CellReuseLevel() const { return cell_reuse_level_; }

  bool IsKByKExecutorMode() const;

  std::string GetLoadPluginErrorStr() const { return load_plugin_error_(); }

  void set_not_convert_jit(bool not_convert_jit) { not_convert_jit_ = not_convert_jit; }
  bool not_convert_jit() { return not_convert_jit_; }

 private:
  void RefreshExecutionMode();
  void RefreshMemoryOffload();

  void MarkReadStatus(MsCtxParam param) const;   // record status to mutable member params_read_status_
  void MarkWriteStatus(MsCtxParam param) const;  // record status to mutable member params_write_status_
  template <typename T>
  void CheckReadStatus(MsCtxParam param, const T &value) const;
  bool CheckWriteStatus(MsCtxParam param) const;
  void SetAscendConfig();

  static DeviceSeter seter_;
  static std::shared_ptr<MsContext> inst_context_;
  static LoadPluginError load_plugin_error_;

  bool bool_params_[MsCtxParam::NUM_BOOL_PARAMS];
  int int_params_[MsCtxParam::NUM_INT_PARAMS];
  uint32_t uint32_params_[MsCtxParam::NUM_UINT32_PARAMS];
  float float_params_[MsCtxParam::NUM_FLOAT_PARAMS];
  std::string string_params_[MsCtxParam::NUM_STRING_PARAMS];

  mutable std::vector<bool> params_read_status_;
  mutable std::vector<bool> params_write_status_;
  MsBackendPolicy backend_policy_;
  std::string ascend_soc_version_;
  std::string ascend_soc_name_ = "ascend";
  bool default_device_target_ = true;

  EnvFunc set_env_ = nullptr;
  EnvFunc check_env_ = nullptr;

  static std::map<std::string, InitDeviceTargetAndPolicy> &InitFuncMap();
  static std::map<std::string, std::string> &PluginPathMap();
  enum CellReuseLevel cell_reuse_level_ = CellReuseLevel::kNoCellReuse;
  bool not_convert_jit_{false};

  std::optional<bool> enable_infer_boost_ = std::nullopt;
<<<<<<< HEAD
  std::vector<std::string> ms_internal_enable_custom_kernel_list_;
=======
  std::set<std::string> ms_internal_enable_custom_kernel_list_;
>>>>>>> 7f1fc0ee
};

// set method implementation for type bool/int/uint32_t/float/std::string
template <>
inline void MsContext::set_param_inner<bool>(MsCtxParam param, const bool &value) {
#ifdef ENABLE_SECURITY
  if (param == MS_CTX_SAVE_GRAPHS_FLAG) {
    MS_EXCEPTION(ValueError) << "The save_graphs is not supported, please without '-s on' and recompile source.";
  }
#endif
  bool_params_[param - MS_CTX_TYPE_BOOL_BEGIN] = value;
}

template <>
inline void MsContext::set_param_inner<int>(MsCtxParam param, const int &value) {
  int_params_[param - MS_CTX_TYPE_INT_BEGIN] = value;
}

template <>
inline void MsContext::set_param_inner<uint32_t>(MsCtxParam param, const uint32_t &value) {
  uint32_params_[param - MS_CTX_TYPE_UINT32_BEGIN] = value;
}

template <>
inline void MsContext::set_param_inner<float>(MsCtxParam param, const float &value) {
  float_params_[param - MS_CTX_TYPE_FLOAT_BEGIN] = value;
}

template <>
inline void MsContext::set_param_inner<std::string>(MsCtxParam param, const std::string &value) {
#ifdef ENABLE_SECURITY
  if (param == MS_CTX_SAVE_GRAPHS_PATH) {
    MS_EXCEPTION(ValueError) << "The save_graphs is not supported, please without '-s on' and recompile source.";
  }
#endif
  if (param == MS_CTX_DEVICE_TARGET) {
    SetDeviceTargetFromUser(value);
  } else {
    string_params_[param - MS_CTX_TYPE_STRING_BEGIN] = value;
  }
}

// get method implementation for type bool/int/uint32_t/float/std::string
template <>
inline const bool &MsContext::get_param<bool>(MsCtxParam param) const {
  MarkReadStatus(param);
  return bool_params_[param - MS_CTX_TYPE_BOOL_BEGIN];
}

template <>
inline const int &MsContext::get_param<int>(MsCtxParam param) const {
  MarkReadStatus(param);
  return int_params_[param - MS_CTX_TYPE_INT_BEGIN];
}

template <>
inline const uint32_t &MsContext::get_param<uint32_t>(MsCtxParam param) const {
  MarkReadStatus(param);
  return uint32_params_[param - MS_CTX_TYPE_UINT32_BEGIN];
}

template <>
inline const float &MsContext::get_param<float>(MsCtxParam param) const {
  MarkReadStatus(param);
  return float_params_[param - MS_CTX_TYPE_FLOAT_BEGIN];
}

template <>
inline const std::string &MsContext::get_param<std::string>(MsCtxParam param) const {
  MarkReadStatus(param);
  return string_params_[param - MS_CTX_TYPE_STRING_BEGIN];
}

// increate method implementation for type uint32_t
template <>
inline void MsContext::increase_param<uint32_t>(MsCtxParam param) {
  uint32_params_[param - MS_CTX_TYPE_UINT32_BEGIN]++;
}

// decrease method implementation for type uint32_t
template <>
inline void MsContext::decrease_param<uint32_t>(MsCtxParam param) {
  uint32_params_[param - MS_CTX_TYPE_UINT32_BEGIN]--;
}

#define MSCONTEXT_REGISTER_INIT_FUNC(name, func)                          \
  class name##InitFuncRegister {                                          \
   public:                                                                \
    name##InitFuncRegister() { MsContext::RegisterInitFunc(name, func); } \
  } g_##name##_init_func_register;
}  // namespace mindspore

#endif  // MINDSPORE_CORE_UTILS_MS_CONTEXT_H_<|MERGE_RESOLUTION|>--- conflicted
+++ resolved
@@ -237,11 +237,7 @@
 
   bool IsEnableInferBoost();
   void SetMsInternalEnableCustomKernelList();
-<<<<<<< HEAD
-  std::vector<std::string> ms_internal_enable_custom_kernel_list() const;
-=======
   const std::set<std::string> &ms_internal_enable_custom_kernel_list() const;
->>>>>>> 7f1fc0ee
 
   void RegisterSetEnv(const EnvFunc &func);
   void RegisterCheckEnv(const EnvFunc &func);
@@ -331,11 +327,7 @@
   bool not_convert_jit_{false};
 
   std::optional<bool> enable_infer_boost_ = std::nullopt;
-<<<<<<< HEAD
-  std::vector<std::string> ms_internal_enable_custom_kernel_list_;
-=======
   std::set<std::string> ms_internal_enable_custom_kernel_list_;
->>>>>>> 7f1fc0ee
 };
 
 // set method implementation for type bool/int/uint32_t/float/std::string
