/**
 * This is the C++ adaptation and derivative work of Myia (https://github.com/mila-iqia/myia/).
 *
 * Copyright 2019-2022 Huawei Technologies Co., Ltd
 *
 * Licensed under the Apache License, Version 2.0 (the "License");
 * you may not use this file except in compliance with the License.
 * You may obtain a copy of the License at
 *
 * http://www.apache.org/licenses/LICENSE-2.0
 *
 * Unless required by applicable law or agreed to in writing, software
 * distributed under the License is distributed on an "AS IS" BASIS,
 * WITHOUT WARRANTIES OR CONDITIONS OF ANY KIND, either express or implied.
 * See the License for the specific language governing permissions and
 * limitations under the License.
 */

#ifndef MINDSPORE_CORE_IR_FUNC_GRAPH_H_
#define MINDSPORE_CORE_IR_FUNC_GRAPH_H_

#include <set>
#include <map>
#include <string>
#include <vector>
#include <list>
#include <unordered_map>
#include <memory>
#include <functional>
#include <utility>

#include "utils/hash_map.h"
#include "utils/hash_set.h"
#include "utils/ordered_set.h"
#include "utils/ordered_map.h"
#include "mindapi/base/macros.h"
#include "base/base_ref.h"
#include "base/effect_info.h"
#include "ir/anf.h"
#include "ir/manager.h"
#include "ir/func_graph_transform.h"
#include "ir/func_graph_base.h"
#include "abstract/abstract_value.h"
#include "mindspore/core/symbolic_shape/symbol_engine.h"

namespace mindspore {
using BaseRefCounterMap = OrderedMap<BaseRef, int, BaseRefHash>;
using FuncGraphCounterMap = OrderedMap<FuncGraphPtr, int>;

struct CNodeIndexHasher {
  std::size_t operator()(const CNodeIndexPairPtr pair) const {
    MS_EXCEPTION_IF_NULL(pair);
    MS_EXCEPTION_IF_NULL(pair->first);
    return hash_combine(pair->first->hash(), std::hash<int>()(pair->second));
  }
};

struct CNodeIndexEqual {
  bool operator()(const CNodeIndexPairPtr lhs, const CNodeIndexPairPtr rhs) const {
    if (lhs == nullptr || rhs == nullptr) {
      return false;
    }
    if (lhs == rhs) {
      return true;
    }
    if (lhs->first != rhs->first) {
      return false;
    }
    if (lhs->second != rhs->second) {
      return false;
    }
    return true;
  }
};

template <typename KeyT, class CounterHash = std::hash<KeyT>, class CounterEqual = std::equal_to<KeyT>>
using CounterOrderedMap = OrderedMap<KeyT, int, CounterHash, CounterEqual>;
using AnfNodeCounterMap = CounterOrderedMap<AnfNodePtr>;
using CNodeIndexCounterMap = CounterOrderedMap<CNodeIndexPairPtr, CNodeIndexHasher, CNodeIndexEqual>;

using FuncGraphMap = OrderedMap<FuncGraphPtr, int>;

const char FUNC_GRAPH_FLAG_IGNORE_VALUE[] = "ignore_value";
const char FUNC_GRAPH_FLAG_VMAP_TRANSFORMED[] = "vmap_transformed";
const char FUNC_GRAPH_FLAG_DEFER_INLINE[] = "defer_inline";
const char FUNC_GRAPH_FLAG_PRIMAL_OF_BPROP[] = "primal_of_bprop";
const char FUNC_GRAPH_FLAG_SPARSE_BPROP[] = "sparse_bprop";
const char FUNC_GRAPH_FLAG_NO_INLINE[] = "no_inline";
const char FUNC_GRAPH_FLAG_CELL_REUSE[] = "cell_reuse";
const char FUNC_GRAPH_FLAG_AFTER_BLOCK[] = "after_block";
const char FUNC_GRAPH_FLAG_CORE[] = "core";
const char FUNC_GRAPH_FLAG_K_GRAPH[] = "k_graph";
const char FUNC_GRAPH_ATTR_GRAPH_KERNEL[] = "graph_kernel";
const char FUNC_GRAPH_FLAG_SPECIALIZE_PARAMETER[] = "spec_param";
const char FUNC_GRAPH_OUTPUT_NO_RECOMPUTE[] = "output_no_recompute";
const char FUNC_GRAPH_RECOMPUTE_K_GRAPH[] = "recompute_k_graph";
const char FUNC_GRAPH_RECOMPUTE_GRAD_GRAPH[] = "recompute_grad_graph";
const char FUNC_GRAPH_NOT_RECOMPUTE_K_GRAPH[] = "not_recompute_k_graph";
const char FUNC_GRAPH_FLAG_FORCE_INLINE[] = "force_inline";
const char FUNC_GRAPH_FLAG_DUMP[] = "dump";
const char FUNC_GRAPH_FLAG_DYNAMIC_SHAPE[] = "dynamic_shape";
const char FUNC_GRAPH_FLAG_NO_RECURSIVE[] = "no_recursive";
const char FUNC_GRAPH_FLAG_ARGS_NO_EXPAND[] = "args_no_expand";

const char kFuncGraphFlagUndetermined[] = "undeterminate";
const char kFuncGraphFlagBackPropEntry[] = "back_prop_entry";
const char kFuncGraphFlagReAutoMonad[] = "re_auto_monad";
const char kFuncGraphFlagRecursive[] = "recursive";
const char kFuncGraphFlagMetaFuncGraphBprop[] = "meta_fg_bprop";

class MS_CORE_API FuncGraph : public FuncGraphBase, public EffectInfoHolder {
 public:
  using Drawer = std::function<void(const std::string &, const FuncGraphPtr &)>;

  FuncGraph();
  explicit FuncGraph(GraphDebugInfoPtr &&debug_info);
  ~FuncGraph();
  MS_DECLARE_PARENT(FuncGraph, FuncGraphBase);

  void DoBreakLoop() override;

  // Get the graph's abstract.
  abstract::AbstractFunctionPtr abstract();
  abstract::AbstractBasePtr ToAbstract() override;

  // get function graph inputs, but parameters
  const AnfNodePtrList get_inputs() const;
  const AnfNodePtrList &parameters() const { return parameters_; }
  // Append
  virtual ParameterPtr add_parameter();
  ParameterPtr add_parameter(NodeDebugInfoPtr &&debug_info);
  void add_parameter(const ParameterPtr &param);
  void append_parameter(const ParameterPtr &p) { parameters_.push_back(p); }
  // Prepend
  virtual ParameterPtr InsertFrontParameter();
  void InsertFrontParameter(const ParameterPtr &param);
  void PrependParameter(const ParameterPtr &p) { parameters_.insert(parameters_.begin(), p); }
  void set_parameters(const AnfNodePtrList &params) { parameters_ = params; }
  void set_parameters(AnfNodePtrList &&params) { parameters_ = std::move(params); }
  // Add a FV weight parameter with specific name.
  ParameterPtr AddFvParameter(const std::string &name, const ValuePtr &default_value);

  // Create a CNode with given inputs, bound to this graph.
  virtual CNodePtr NewCNodeWeak(AnfNodeWeakPtrList &&weak_inputs);
  virtual CNodePtr NewCNodeWeak(const AnfNodeWeakPtrList &weak_inputs);

  // @deprecated
  // To use 'CNodePtr NewCNodeWeak(AnfNodeWeakPtrList &&weak_inputs)' instead.
  virtual CNodePtr NewCNode(AnfNodePtrList &&inputs);
  // @deprecated
  // To use 'CNodePtr NewCNodeWeak(const AnfNodeWeakPtrList &weak_inputs)' instead.
  virtual CNodePtr NewCNode(const AnfNodePtrList &inputs);

  CNodePtr NewCNode(const PrimitivePtr &primitive, const AnfNodePtrList &inputs);

  // Create a CNode with given weak inputs, bound to this graph and push back to order list.
  CNodePtr NewCNodeInOrderWeak(AnfNodeWeakPtrList &&weak_inputs);
  CNodePtr NewCNodeInOrderWeak(const AnfNodeWeakPtrList &weak_inputs);

  // Create a CNode with given inputs, bound to this graph and push back to order list.
  CNodePtr NewCNodeInOrder(AnfNodePtrList &&inputs);
  CNodePtr NewCNodeInOrder(const AnfNodePtrList &inputs = AnfNodePtrList());
  CNodePtr NewCNodeInOrder(const PrimitivePtr &primitive, const AnfNodePtrList &inputs);

  // Create a CNode with given inputs, bound to this graph and push back to front of order list.
  CNodePtr NewCNodeInFront(const AnfNodePtrList &inputs = AnfNodePtrList());

  // Create a CNode with given inputs, put it to order list before the position node.
  CNodePtr NewCNodeBefore(const AnfNodePtr &position, const AnfNodePtrList &inputs);

  // Create a CNode with given inputs, put it to order list after the position node.
  CNodePtr NewCNodeAfter(const AnfNodePtr &position, const AnfNodePtrList &inputs);

  // Functions for handling variable argument, keyword-only arguments and variable keyword argument.
  AnfNodePtr GetDefaultValueByName(const std::string &name);
  void set_param_default_value(const std::string &name, const AnfNodePtr &node) {
    parameter_default_value_[name] = node;
  }
  void SetDefaultValues(const std::vector<std::string> &name_list, const AnfNodePtrList &value_list);
  void ClearDefaultValues();
  size_t GetDefaultValueCount();
  std::map<std::string, AnfNodePtr> &parameter_default_value() { return parameter_default_value_; }
  void set_has_vararg(bool has_) { has_vararg_ = has_; }
  bool has_vararg() const { return has_vararg_; }
  // Parameters are ordered as: Positional Parameters, Kwonlyargs, *Varargs, **Kwargs, HyperParam;
  AnfNodePtr GetVariableArgParameter();
  std::string GetVariableArgName();
  void set_has_kwarg(bool has_) { has_kwarg_ = has_; }
  bool has_kwarg() const { return has_kwarg_; }
  void set_kwonlyargs_count(int count) { kw_only_args_count_ = count; }
  int kwonlyargs_count() const { return kw_only_args_count_; }
  AnfNodePtr GetVariableKwargParameter();
  std::string GetVariableKwargName();
  AnfNodePtrList GetKwOnlyArgsParameters();
  void set_fv_param_count(size_t count) { fv_param_count_ = count; }
  size_t fv_param_count() const { return fv_param_count_; }
  int GetPositionalArgsCount() const;
  AnfNodePtr GetParameterByName(const std::string &name);
  bool NeedGenerate(const std::vector<abstract::AbstractKeywordArgPtr> &kwarg_list);
  FuncGraphPtr GenerateFuncGraph(const AbstractBasePtrList &args_abs_list);
  void set_is_generate(bool generated) { is_generated_ = generated; }
  bool is_generated() const { return is_generated_; }

  mindspore::HashMap<std::string, ValuePtr> &attrs() { return attrs_; }
  void set_attrs(const mindspore::HashMap<std::string, ValuePtr> &attrs) {
    for (auto &attr : attrs) {
      attrs_[attr.first] = attr.second;
    }
  }
  bool has_flag(const std::string &key) const;
  void set_flag(const std::string &key, bool flag) { attrs_[key] = MakeValue(flag); }
  void erase_flag(const std::string &key) { (void)attrs_.erase(key); }

  bool has_attr(const std::string &key) const;
  ValuePtr get_attr(const std::string &key) const;
  void set_attr(const std::string &key, const ValuePtr &value) { attrs_[key] = value; }

  mindspore::HashMap<std::string, FuncGraphTransform> &transforms() { return transforms_; }
  void set_transforms(const mindspore::HashMap<std::string, FuncGraphTransform> &transforms) {
    transforms_ = transforms;
  }

  // Return the graph's output, or nullptr if not yet deduced.
  AnfNodePtr output() const;
  void set_output(const AnfNodePtr &value, bool force_new_ret = false);

  CNodePtr get_return() const { return return_.lock(); }
  const CNodePtr return_node() const { return return_.lock(); }
  void set_return(const CNodePtr &cnode) {
    return_owner_ = cnode;
    return_ = CNodeWeakPtr(cnode);
  }
  void ResetReturnOwner() { return_owner_.reset(); }

  const std::list<AnfNodePtr> &own_nodes() const;
  void AddOwnNode(const AnfNodePtr &node);
  void AddOwnNode(const AnfNodePtrList &nodes);
  void AddOwnNode(const AnfNodeWeakPtrList &weak_nodes);
  void RemoveOwnNode(const AnfNodePtr &node);
  void ResetOwnNodes();

  FuncGraphManagerPtr manager() const { return manager_.lock(); }
  void set_manager(const FuncGraphManagerPtr &m) { manager_ = std::weak_ptr<FuncGraphManager>(m); }

  std::string ToString() const override;
  GraphDebugInfoPtr debug_info();
  void set_debug_info(const GraphDebugInfoPtr &info) {
    if (info == nullptr) {
      MS_LOG(INTERNAL_EXCEPTION) << "Graph set null debug info";
    }
    this->debug_info_ = info;
  }
  // Get all nodes belonging to this func graph.
  const AnfNodeSet &nodes() const;
  const AnfNodeSet &switch_nodes() const;
  void CopyNodes(const FuncGraphPtr &source);
  void ClearNodes();
  void AddNode(const AnfNodePtr &node);
  void DropNode(const AnfNodePtr &node);

  // Get all value_nodes belonging to this func graph.
  const AnfNodeCounterMap &value_nodes() const;
  void CopyValueNodes(const FuncGraphPtr &source);
  void ClearValueNodes();
  void AddValueNode(const AnfNodePtr &node, int count = 1);
  void DropValueNode(const AnfNodePtr &node);

  // Get all free vars directly used in this func graph.
  const AnfNodeCounterMap &free_variables() const;
  void CopyFreeVariables(const FuncGraphPtr &source);
  void ClearFreeVariables();
  bool AddFreeVariable(const AnfNodePtr &node, int count = 1);
  bool DropFreeVariable(const AnfNodePtr &node);

  // Get all vars required by this func graph.
  const BaseRefCounterMap &free_variables_total();

  // Return the set of graphs free_variables_total belong to.
  AnfNodePtrList free_variables_nodes();

  // Get all vars that are func graphs
  std::vector<FuncGraphPtr> free_variables_func_graphs();

  // Get all value nodes of func graph directly used by this func graph.
  const FuncGraphCounterMap &func_graphs_used() const;
  void CopyFuncGraphsUsed(const FuncGraphPtr &source);
  void ClearFuncGraphsUsed();
  bool AddFuncGraphUsed(const FuncGraphPtr &fg, int count = 1);
  bool DropFuncGraphUsed(const FuncGraphPtr &fg);

  // Get all value nodes in the inputs of MetaFgPrim directly used by this func graph.
  const mindspore::HashMap<AnfNodePtr, int> &meta_fg_prim_value_nodes() const;
  void CopyMetaFgPrimValueNodes(const FuncGraphPtr &source);
  void ClearMetaFgPrimValueNodes();
  void AddMetaFgPrimValueNode(const AnfNodePtr &value_node, int count = 1);
  void DropMetaFgPrimValueNode(const AnfNodePtr &value_node);

  // Get all func graphs nested used by this func graph.
  const FuncGraphSet &func_graphs_used_total();

  // Get all user value nodes of this func graph, by CNode and its input's index.
  const CNodeIndexCounterMap &func_graph_cnodes_index() const;
  void CopyFuncGraphCNodesIndex(const FuncGraphPtr &source);
  void ClearFuncGraphCNodesIndex();
  void AddFuncGraphCNodeIndex(const CNodeIndexPairPtr &pair, int count = 1);
  void DropFuncGraphCNodeIndex(const CNodeIndexPairPtr &pair);

  // Return the parent of this graph.
  FuncGraphPtr parent();

  // Return the children of this graph.
  const FuncGraphSet &children();

  // Return the scope of this graph, scope have graph self but children not have.
  const FuncGraphSet &scope();

  // Return whether this graph is recursive.
  bool recursive();

  // Return graphs which forms a recursive loop.
  std::shared_ptr<std::list<FuncGraphPtr>> recursive_graphs();

  std::size_t hash() const override { return PointerHash<FuncGraph>{}(this); }

  bool operator==(const Value &other) const override {
    if (other.isa<FuncGraph>()) {
      return &other == this;
    } else {
      return false;
    }
  }
  void GenerateVarParams(const FuncGraphPtr &specialized_graph, int variable_args_count, int pos_args_input_count,
                         AnfNodePtrList *specialized_parameter_list,
                         mindspore::HashMap<AnfNodePtr, AnfNodePtr> *repl_nodes) const;

  void GenerateKwParams(const FuncGraphPtr &specialized_graph,
                        const std::vector<abstract::AbstractKeywordArgPtr> &kwarg_list, int pos_args_input_count,
                        AnfNodePtrList *specialized_parameter_list,
                        mindspore::HashMap<AnfNodePtr, AnfNodePtr> *repl_nodes) const;

  void GenerateDefaultValue(const FuncGraphPtr &specialized_graph, const AnfNodePtrList &specialized_parameter_list,
                            mindspore::HashMap<AnfNodePtr, AnfNodePtr> *repl_nodes) const;

  const AnfNodePtrList &parameter_obj_nodes() const { return parameter_obj_nodes_; }
  void add_parameter_obj_node(const AnfNodePtr &p) { parameter_obj_nodes_.push_back(p); }

  mindspore::HashMap<std::string, ValuePtr> attrs_;
  mindspore::HashMap<std::string, FuncGraphTransform> transforms_;
  // Parameter default value.
  std::map<std::string, AnfNodePtr> parameter_default_value_;

  SeenNum seen_{0};
  SeenNum extra_seen_{0};

  std::list<CNodePtr> GetOrderedCnodes();
  void EraseUnusedNodeInOrder(const AnfNodePtr &node);
  void EraseUnusedNodeInOrder();
  void DumpCNodeList();
  const std::list<CNodeWeakPtr> &order_list() const { return order_; }

  void set_order_list(std::list<CNodeWeakPtr> &&order_list) { order_ = std::move(order_list); }

  // Add a CNode at the end of order list.
  void AppendOrderList(const CNodePtr &cnode) { (void)order_.emplace_back(CNodeWeakPtr(cnode)); }

  // Prepend CNode at the front of order list.
  void PrependOrderList(const CNodePtr &cnode) { (void)order_.emplace_front(CNodeWeakPtr(cnode)); }

  // Maintain CNode order list when a CNode is replaced by a new one.
  void ReplaceInOrder(const AnfNodePtr &old_node, const AnfNodePtr &new_node);

  // Clear CNode order list.
  void ClearOrderList() { order_.clear(); }

  bool stub() const { return stub_; }
  void set_stub(bool stub) { stub_ = stub; }

  std::shared_ptr<bool> indirect() {
    // Lazy initialization.
    if (!indirect_) {
      indirect_ = std::make_shared<bool>(false);
    }
    return indirect_;
  }
  void set_indirect(std::shared_ptr<bool> indirect) { indirect_ = indirect; }

  void SetMultiTarget() const;
  bool exist_multi_target() const { return exist_multi_target_; }
  void set_exist_multi_target(bool exist_multi_target) { exist_multi_target_ = exist_multi_target; }
  int64_t stage() const { return stage_; }
  void set_stage(int64_t stage) { stage_ = stage; }
  int64_t segment() const { return segment_; }
  void set_segment(int64_t segment) { segment_ = segment; }

  bool dropped() const { return dropped_; }
  void set_dropped(bool dropped) { dropped_ = dropped; }

  std::string bprop_hash() const { return bprop_hash_; }
  void set_bprop_hash(const std::string &bprop_hash) { bprop_hash_ = bprop_hash; }

  std::string bprop_filepath() const { return bprop_filepath_; }
  void set_bprop_filepath(const std::string &bprop_filepath) { bprop_filepath_ = bprop_filepath; }

  bool modify_output() const { return modify_output_; }
  void set_modify_output(bool modify_output) { modify_output_ = modify_output; }
  const mindspore::OrderedSet<AnfNodePtr> &used_forward_nodes() const { return used_forward_nodes_; }
  void set_used_forward_nodes(const AnfNodePtrList &used_forward_nodes);
  void ClearUsedForwardNodes() { used_forward_nodes_.clear(); }

  bool is_tensor_condition_branch() const { return is_tensor_condition_branch_; }
  void set_is_tensor_condition_branch(bool is_tensor_condition_branch) {
    is_tensor_condition_branch_ = is_tensor_condition_branch;
  }

  /// \brief Topological sort a graph from the given end node.
  ///
  /// \param[in] node The end node of the graph to be sorted.
  ///
  /// \return The sorted nodes.
  static AnfNodePtrList TopoSort(const AnfNodePtr &node);

  void set_python_obj(const ValuePtr &python_obj) { python_obj_ = python_obj; }
  ValuePtr python_obj() const { return python_obj_; }

  const std::string &phase() const { return phase_; }

  void set_symbol_engine(const SymbolEnginePtr &se) { symbol_engine_ = se; }
  const SymbolEnginePtr &symbol_engine() const { return symbol_engine_; }

 private:
  // Only used for func_graph manager to control resource free.
  int attached_mng_cnt() const { return attached_mng_cnt_; }
  void IncAttachedMngCnt() { attached_mng_cnt_++; }
  void DecAttachedMngCnt() { attached_mng_cnt_--; }
  // Clear all info from manager.
  void ClearAllManagerInfo();

  // Graph is manipulated by manager and others.
  friend FuncGraphManager;

  // All nodes of the function.
  AnfNodeSet nodes_;

  // All switch nodes of the function.
  AnfNodeSet switch_nodes_;

  // All value nodes of the function.
  AnfNodeCounterMap value_nodes_;

  // All func graph value nodes of the function.
  FuncGraphCounterMap func_graphs_used_;

  // All free variables of the function.
  AnfNodeCounterMap free_variables_;

  // All value nodes calling MetaFgPrim in the function.
  mindspore::HashMap<AnfNodePtr, int> meta_fg_prim_value_nodes_;

  // All user value nodes of this func graph, recording by CNode and its input's index.
  CNodeIndexCounterMap func_graph_cnodes_index_;

  // Parameters of this function.
  AnfNodePtrList parameters_;
  AnfNodePtrList parameter_obj_nodes_;

  // Whether there is a *args and **kwargs, and count kw_only_args'number.
  bool has_vararg_;
  bool has_kwarg_;
  bool exist_multi_target_;
  int kw_only_args_count_;
  // Hyper param is used as free variable and placed on the top graph.
  // and positioned in the end of the param list, so we record the number to trace the position.
  size_t fv_param_count_;
  // Argument input list for the graph used to generate this graph.
  bool is_generated_;
  // CNode that calls 'return' primitive.
  // We use shared pointer to manage it.
  CNodeWeakPtr return_;
  // Before release all func graphs in Manager, reset the owner firstly.
  CNodePtr return_owner_;

  // Back-ref to its manager.
  // Hold a weak ref to FuncGraphManager as FuncGraphManager also hold many ref to FuncGraph.
  // Otherwise, FuncGraph and FuncGraphManager will make a reference cycles.
  // Notes: Normally, there will be a global FuncGraphManager, it will hold all FuncGraphs.
  // In some ut test cases, they may use local FuncGraphManager in function which
  // generating the func graph, when go outside of that function, func graph will have no
  // FuncGraphManager. In that special case, Manage() should be called to make the func graph
  // managed.
  std::weak_ptr<FuncGraphManager> manager_;
  int attached_mng_cnt_ = 0;

  GraphDebugInfoPtr debug_info_;
  void GenerateKwargReplNode(const FuncGraphPtr &specialized_graph, const AnfNodePtrList &kwarg_keys_tuple_nodes,
                             const AnfNodePtrList &kwarg_values_tuple_nodes,
                             mindspore::HashMap<AnfNodePtr, AnfNodePtr> *repl_nodes) const;

  // CNode order which relates to origin code order.
  std::list<CNodeWeakPtr> order_;
  bool stub_;

  // The graph is used as some input of Switch, SwitchLayer, or Partial.
  std::shared_ptr<bool> indirect_;

  int64_t stage_;
  int64_t segment_;
  std::unordered_map<AbstractBasePtrList, FuncGraphPtr, abstract::AbstractBasePtrListHasher,
                     abstract::AbstractBasePtrListEqual>
    func_graph_cache_;

  // If the graph was changed, it should be dropped in cache data_converter::object_map_
  // which used by ConvertToFuncGraph.
  bool dropped_ = false;
  // If the graph is a bprop graph, it should has a hash of the bprop function.
  std::string bprop_hash_;
  // If the graph is a bprop graph, it should has a filepath of the bprop function.
  std::string bprop_filepath_;

  // If the graph is decorated with @jit and runs grad process in pynative mode,
  // forward nodes used in grad graph will be added to output for holding output values.
  bool modify_output_ = false;
  mindspore::OrderedSet<AnfNodePtr> used_forward_nodes_;
  // If the func_graph is input of switch node, and the condition of switch is AbstractTensor, need set true.
  bool is_tensor_condition_branch_ = false;
  // Corresponding python obj.
  ValuePtr python_obj_ = nullptr;
  std::string phase_;
<<<<<<< HEAD
  // the manager of symbolic shape's symbols and operations.
  SymbolEnginePtr symbol_engine_;
=======
  // Own all nodes in the func graph.
  std::list<AnfNodePtr> own_nodes_;
>>>>>>> 14e8790c
};

inline CNodePtr NewCNode(const AnfNodePtrList &inputs, const FuncGraphPtr &fg) {
  MS_EXCEPTION_IF_NULL(fg);
  return fg->NewCNode(inputs);
}

inline CNodePtr NewCNode(AnfNodePtrList &&inputs, const FuncGraphPtr &fg) {
  MS_EXCEPTION_IF_NULL(fg);
  return fg->NewCNode(std::move(inputs));
}

SeenNum NewFgSeenGeneration();

// Find the root cnodes of a segment of cnodes.
std::shared_ptr<OrderedSet<CNodePtr>> FindRoots(const std::vector<CNodePtr> &segment);
// Find the leaf cnodes of a segment of cnodes.
std::shared_ptr<OrderedSet<CNodePtr>> FindLeaves(const std::vector<CNodePtr> &segment);
}  // namespace mindspore

#endif  // MINDSPORE_CORE_IR_FUNC_GRAPH_H_<|MERGE_RESOLUTION|>--- conflicted
+++ resolved
@@ -525,13 +525,10 @@
   // Corresponding python obj.
   ValuePtr python_obj_ = nullptr;
   std::string phase_;
-<<<<<<< HEAD
+  // Own all nodes in the func graph.
+  std::list<AnfNodePtr> own_nodes_;
   // the manager of symbolic shape's symbols and operations.
   SymbolEnginePtr symbol_engine_;
-=======
-  // Own all nodes in the func graph.
-  std::list<AnfNodePtr> own_nodes_;
->>>>>>> 14e8790c
 };
 
 inline CNodePtr NewCNode(const AnfNodePtrList &inputs, const FuncGraphPtr &fg) {
