--- conflicted
+++ resolved
@@ -1093,8 +1093,18 @@
         self.init_prim_io_names(inputs=['dy', 'shapex', 'begin', 'end', 'strides'], outputs=['output'])
 
     def __infer__(self, dy, shapex, begin, end, strides):
-        args = {"shapex": shapex['dtype'],"begin": begin['dtype'],"end": end['dtype'],"strides": strides['dtype']}
+        args = {"dy": dy['dtype']}
         validator.check_tensor_type_same(args, mstype.number_type, self.name)
+
+        for idx, item in enumerate(shapex['value']):
+            validator.check_value_type("shapex[%d]" % idx, item, [int], self.name)
+        for idx, item in enumerate(begin['value']):
+            validator.check_value_type("begin[%d]" % idx, item, [int], self.name)
+        for idx, item in enumerate(end['value']):
+            validator.check_value_type("end[%d]" % idx, item, [int], self.name)
+        for idx, item in enumerate(strides['value']):
+            validator.check_value_type("strides[%d]" % idx, item, [int], self.name)
+
         return {'shape': shapex['value'],
                 'dtype': dy['dtype'],
                 'value': None}
@@ -1336,7 +1346,6 @@
         validator.check_subclass("w", w_dtype, mstype.tensor, self.name)
         validator.check_type_name("dgate", dgate_dtype, [mstype.float16, mstype.float32], self.name)
         validator.check_type_name("w", w_dtype, [mstype.float16, mstype.float32], self.name)
-<<<<<<< HEAD
         return (dgate_dtype, dgate_dtype)
 
 
@@ -1354,7 +1363,4 @@
     def infer_dtype(self, x, grad):
         validator.check_type_name("dgate", x, [mstype.float16, mstype.float32, mstype.int32, mstype.int8], self.name)
         validator.check_type_name("grad", grad, [mstype.float16, mstype.float32, mstype.int32, mstype.int8], self.name)
-        return x
-=======
-        return (dgate_dtype, dgate_dtype)
->>>>>>> 367e5765
+        return x