--- conflicted
+++ resolved
@@ -751,31 +751,19 @@
   MS_LOG(DEBUG) << "Begin InferShape for kernel: " << kernel_->fullname_with_scope()
                 << ", inputs: " << input_kernel_tensors_for_infer_;
   // 1. Infer operator's output's Shape.
-  auto base_shape = opt::dynamic_shape::InferShape(kernel_mod_->primitive(), input_kernel_tensors_for_infer_);
+  BaseShapePtr base_shape;
+  if (common::AnfAlgo::HasNodeAttr("infer_shape_functor", kernel_)) {
+    auto functor = common::AnfAlgo::GetNodeAttr<InferShapeFunctorPtr>(kernel_, "infer_shape_functor");
+    base_shape = functor->InferShape(kernel_, input_kernel_tensors_for_infer_);
+  } else {
+    base_shape = opt::dynamic_shape::InferShape(kernel_mod_->primitive(), input_kernel_tensors_for_infer_);
+  }
+  MS_EXCEPTION_IF_NULL(base_shape);
   MS_LOG(DEBUG) << "End InferShape for kernel: " << kernel_->fullname_with_scope()
                 << ", shape: " << base_shape->ToString();
-  MS_EXCEPTION_IF_NULL(base_shape);
-
-<<<<<<< HEAD
-  } else {
-    BaseShapePtr base_shape;
-    if (common::AnfAlgo::HasNodeAttr("infer_shape_functor", kernel_)) {
-      auto functor = common::AnfAlgo::GetNodeAttr<InferShapeFunctorPtr>(kernel_, "infer_shape_functor");
-      base_shape = functor->InferShape(kernel_, input_kernel_tensors_for_infer_);
-    } else {
-      base_shape = opt::dynamic_shape::InferShape(kernel_mod_->primitive(), input_kernel_tensors_for_infer_);
-    }
-    MS_LOG(DEBUG) << "End InferShape for kernel: " << kernel_->fullname_with_scope()
-                  << ", shape: " << base_shape->ToString();
-    MS_EXCEPTION_IF_NULL(base_shape);
-
-    // 2. Update shape of output kernel tensor.
-    opt::dynamic_shape::UpdateKernelTensorShape(base_shape, output_kernel_tensors_);
-  }
-=======
+
   // 2. Update shape of output kernel tensor.
   opt::dynamic_shape::UpdateKernelTensorShape(base_shape, output_kernel_tensors_);
->>>>>>> 9480df05
 
   // 3. Resize kernel mod.
   MS_LOG(DEBUG) << "Begin Resize kernel mod for kernel: " << kernel_->fullname_with_scope();
