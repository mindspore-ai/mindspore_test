/**
 * Copyright 2022-2023 Huawei Technologies Co., Ltd
 *
 * Licensed under the Apache License, Version 2.0 (the "License");
 * you may not use this file except in compliance with the License.
 * You may obtain a copy of the License at
 *
 * http://www.apache.org/licenses/LICENSE-2.0
 *
 * Unless required by applicable law or agreed to in writing, software
 * distributed under the License is distributed on an "AS IS" BASIS,
 * WITHOUT WARRANTIES OR CONDITIONS OF ANY KIND, either express or implied.
 * See the License for the specific language governing permissions and
 * limitations under the License.
 */
#include "backend/common/graph_kernel/core/value_depend_op_utils.h"

#include <memory>
#include <vector>

#include "base/base.h"
#include "mindspore/core/ops/array_ops.h"
#include "mindspore/core/ops/lite_ops.h"
#include "mindspore/core/ops/math_ops.h"
#include "mindspore/core/ops/nn_ops.h"
#include "mindspore/core/ops/op_def.h"
#include "mindspore/core/ops/sequence_ops.h"
#include "ops/primitive_c.h"
#include "utils/anf_utils.h"
#include "utils/check_convert_utils.h"

namespace mindspore::graphkernel {
const std::unordered_map<std::string, HashSet<size_t>> &ValueDependOpUtils::GetOpIndexInfo() {
  static const std::unordered_map<std::string, HashSet<size_t>> op_idx_info_ = {
    {prim::kPrimReshape->name(), {1}},
    {prim::kPrimReduceMax->name(), {1}},
    {prim::kPrimExpandDims->name(), {1}},
    {prim::kPrimReduceMin->name(), {1}},
    {prim::kPrimReduceSum->name(), {1}},
    {prim::kPrimTranspose->name(), {1}},
    {prim::kPrimTile->name(), {1}},
    {prim::kPrimReduceMean->name(), {1}},
    {prim::kPrimSlice->name(), {1, 2}},
    {prim::kPrimStridedSlice->name(), {1, 2, 3}},
    {prim::kPrimOneHot->name(), {1}},
    {prim::kPrimReduceFusion->name(), {1}},
    {prim::kPrimConstantOfShape->name(), {0}},
    {prim::kPrimGather->name(), {2}},
    {prim::kPrimTupleGetItem->name(), {1}},
    {prim::kPrimUnsortedSegmentSum->name(), {2}},
    {prim::kPrimCumSum->name(), {1}}};
  return op_idx_info_;
}

bool ValueDependOpUtils::IsConstInput(const AnfNodePtr &node) {
  auto prim = GetCNodePrimitive(node);
  if (prim != nullptr) {
    const auto &op_index_info = GetOpIndexInfo();
    auto iter = op_index_info.find(prim->name());
    if (iter != op_index_info.end()) {
      auto inputs = node->cast<CNodePtr>()->inputs();
      for (const auto &i : iter->second) {
        if (i + 1 < inputs.size() && inputs[i + 1] != nullptr) {
          auto input_node = inputs[i + 1];
          ValuePtr value = nullptr;
          if (input_node->isa<ValueNode>()) {
            auto value_node = input_node->cast<ValueNodePtr>();
            value = value_node->value();
          } else if (input_node->isa<Parameter>()) {
            auto parameter_node = input_node->cast<ParameterPtr>();
            value = parameter_node->abstract()->BuildValue();
          }
          if (value == nullptr) {
            return false;
          }
          if (value->isa<ValueAny>()) {
            return false;
          }
          auto tensor = value->cast<tensor::TensorPtr>();
          if (tensor != nullptr && tensor->data().const_data() == nullptr) {
            return false;
          }
        }
      }
    }
  }
  return true;
}

bool ValueDependOpUtils::AddConstInputToAttr(const CNodePtr &cnode, const HashSet<size_t> &input_idx) {
  auto primitive = GetCNodePrimitive(cnode);
  MS_EXCEPTION_IF_NULL(primitive);
  primitive = primitive->Clone();
  MS_EXCEPTION_IF_NULL(primitive);

  const auto &op_name = primitive->name();
  auto op_def = mindspore::ops::GetOpDef(op_name);
  if (op_def == nullptr) {
<<<<<<< HEAD
    MS_LOG(WARNING) << op_name << " not found in op def.";
=======
    MS_LOG(INFO) << op_name << " not found in op def.";
>>>>>>> 9480df05
    return false;
  }
  const auto &input_vec = op_def->args_;
  auto inputs = cnode->inputs();
  for (size_t i = 0; i < inputs.size() - 1; ++i) {
    auto input_node = inputs[i + 1];
    MS_EXCEPTION_IF_NULL(input_node);
    if (input_idx.count(i) != 0) {
      if (i >= input_vec.size()) {
        MS_LOG(INFO) << "Index " << i << " is larger than input names size [" << input_vec.size() << "]";
        return false;
      }
      ValuePtr value = nullptr;
      if (input_node->isa<ValueNode>()) {
        auto value_node = input_node->cast<ValueNodePtr>();
        value = value_node->value();
      } else if (input_node->isa<Parameter>()) {
        auto parameter_node = input_node->cast<ParameterPtr>();
        value = parameter_node->abstract()->BuildValue();
      }
      if (value == nullptr) {
        MS_LOG(DEBUG) << input_vec[i].arg_name_ << "'s Value is null.";
        return false;
      }
      if (value->isa<ValueAny>()) {
        MS_LOG(DEBUG) << input_vec[i].arg_name_ << "'s Value is ValueAny.";
        return false;
      }
      if (!value->isa<tensor::Tensor>()) {
        primitive->set_attr(input_vec[i].arg_name_, value);
        continue;
      }
      auto value_vector = CheckAndConvertUtils::CheckTensorIntValue(input_vec[i].arg_name_, value, primitive->name());
      auto tensor = value->cast<tensor::TensorPtr>();
      auto tensor_shape = tensor->shape_c();
      if (tensor_shape.empty()) {
        primitive->set_attr(input_vec[i].arg_name_, MakeValue(value_vector[0]));
      } else {
        primitive->set_attr(input_vec[i].arg_name_, MakeValue(value_vector));
      }
    }
  }
  cnode->set_input(0, std::make_shared<ValueNode>(primitive));
  return true;
}

}  // namespace mindspore::graphkernel<|MERGE_RESOLUTION|>--- conflicted
+++ resolved
@@ -96,11 +96,7 @@
   const auto &op_name = primitive->name();
   auto op_def = mindspore::ops::GetOpDef(op_name);
   if (op_def == nullptr) {
-<<<<<<< HEAD
-    MS_LOG(WARNING) << op_name << " not found in op def.";
-=======
     MS_LOG(INFO) << op_name << " not found in op def.";
->>>>>>> 9480df05
     return false;
   }
   const auto &input_vec = op_def->args_;
