--- conflicted
+++ resolved
@@ -267,15 +267,13 @@
   pm->Add(std::make_shared<GetitemTuple>(), OptLevel_1);
   pm->Add(std::make_shared<RewriteOutputShape>(), OptLevel_1);
 
-<<<<<<< HEAD
   auto enable_dyn_level = GetPassLevelByFlag(GraphKernelFlags::GetInstance().enable_dynamic_shape_fusion);
   // Add infershape functor for dynamic shape graph kernel
   pm->Add(std::make_shared<SetInferShapeFunctor>(), enable_dyn_level);
-=======
+
   // Contrary to ConvertInputToAttr pass, adapter for dyn-shape
   pm->Add(std::make_shared<ConvertAttrToInput>(), OptLevel_1);
 
->>>>>>> cb31cfb4
   // Add the new tensors to the kernel_graph
   pm->Add(std::make_shared<BindValueToGraph>(), OptLevel_1);
   return pm;
