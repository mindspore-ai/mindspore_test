--- conflicted
+++ resolved
@@ -35,7 +35,6 @@
 #include "backend/common/graph_kernel/graph_kernel_helper.h"
 
 namespace mindspore::graphkernel {
-<<<<<<< HEAD
 namespace {
 std::set<TypeId> dvm_float_types{kNumberTypeFloat16, kNumberTypeFloat32, kNumberTypeBFloat16};
 
@@ -122,7 +121,7 @@
   if (std::any_of(compare_ops.begin(), compare_ops.end(),
                   [&node](const PrimitivePtr &prim) { return IsPrimitiveCNode(node, prim); })) {
     auto node_input_type = cb->GetInputType(node, 0);
-    return (dvm_float_types.find(node_output_type) != dvm_float_types.end() || node_output_type == kNumberTypeInt32);
+    return (dvm_float_types.find(node_input_type) != dvm_float_types.end() || node_input_type == kNumberTypeInt32);
   }
   // int op
   static std::vector<PrimitivePtr> int_ops{
@@ -142,7 +141,7 @@
   return dvm_float_types.find(node_output_type) != dvm_float_types.end();
 }
 }  // namespace
-=======
+
 const std::vector<OpWithLevel> clusterable_ops_with_level_v2 = {
   // cpu
   {kCPUDevice, OpLevel_0, prim::kPrimNotEqual},
@@ -178,7 +177,6 @@
 
 const std::vector<std::string> disable_cluster_op_list_v2 = {"OneHot", "CumSum",      "Transpose",   "BatchMatMul",
                                                              "MatMul", "BroadcastTo", "StridedSlice"};
->>>>>>> e7b24c3e
 
 std::vector<PrimitivePtr> StaticShapeCluster::GetClusterOps() {
   std::vector<OpWithLevel> clusterable_ops_with_level = {
@@ -253,7 +251,6 @@
     {kCPUDevice, OpLevel_0, prim::kPrimLess},
     {kCPUDevice, OpLevel_0, prim::kPrimLessEqual},
   };
-<<<<<<< HEAD
   std::vector<OpWithLevel> clusterable_ops_with_level_dvm = {
     {kAscendDevice, OpLevel_0, prim::kPrimAbs},          {kAscendDevice, OpLevel_0, prim::kPrimAdd},
     {kAscendDevice, OpLevel_0, prim::kPrimBroadcastTo},  {kAscendDevice, OpLevel_0, prim::kPrimCast},
@@ -273,14 +270,6 @@
     {kAscendDevice, OpLevel_0, prim::kPrimReduceSum},    {kAscendDevice, OpLevel_0, prim::kPrimIsFinite},
   };
   const auto &flags = GraphKernelFlags::GetInstance();
-  auto ops_with_level = GraphKernelFlags::GetInstance().kernel_generator == "DVM"
-                          ? std::move(clusterable_ops_with_level_dvm)
-                          : std::move(clusterable_ops_with_level);
-  auto ops = GkUtils::GetValidOps(ops_with_level, flags.fusion_ops_level, flags.enable_cluster_ops_only,
-                                  flags.enable_cluster_ops, flags.disable_cluster_ops);
-=======
-
-  const auto &flags = GraphKernelFlags::GetInstance();
   std::vector<std::string> disable_cluster_ops = flags.disable_cluster_ops;
   auto cb = Callback::Instance();
 
@@ -301,10 +290,11 @@
         }
       }
     }
+  } else if (flags.kernel_generator == "DVM") {
+    clusterable_ops_with_level = std::move(clusterable_ops_with_level_dvm);
   }
   auto ops = GkUtils::GetValidOps(clusterable_ops_with_level, flags.fusion_ops_level, flags.enable_cluster_ops_only,
                                   flags.enable_cluster_ops, disable_cluster_ops);
->>>>>>> e7b24c3e
   return GkUtils::FilterExcludedOps(ops);
 }
 
