/**
 * Copyright 2021-2023 Huawei Technologies Co., Ltd
 *
 * Licensed under the Apache License, Version 2.0 (the "License");
 * you may not use this file except in compliance with the License.
 * You may obtain a copy of the License at
 *
 * http://www.apache.org/licenses/LICENSE-2.0
 *
 * Unless required by applicable law or agreed to in writing, software
 * distributed under the License is distributed on an "AS IS" BASIS,
 * WITHOUT WARRANTIES OR CONDITIONS OF ANY KIND, either express or implied.
 * See the License for the specific language governing permissions and
 * limitations under the License.
 */

#include "backend/common/graph_kernel/graph_kernel_flags.h"

#include <map>
#include <string>
#include <cstring>
#include <vector>
#include <utility>
#include "nlohmann/json.hpp"
#include "utils/ms_context.h"
#include "include/common/utils/utils.h"

namespace mindspore::graphkernel {
namespace {
constexpr auto kLogValidFlag =
  "Valid flag format is \"--key=value\", flags are separated by spaces(e.g. \"--key1=value1 --key2=value2\"). bool "
  "flag's value can be implicit, the \"--key\" means \"--key=true\".";

// Split string to tokens
std::vector<std::string> GetTokens(const std::string &str, const std::string &delim) {
  std::vector<std::string> tokens;
  std::vector<char> c_str(str.begin(), str.end());
  c_str.push_back('\0');
  char *saveptr = nullptr;
#ifdef _MSC_VER
  char *pch = strtok_s(&c_str[0], delim.c_str(), &saveptr);
#else
  char *pch = strtok_r(&c_str[0], delim.c_str(), &saveptr);
#endif
  while (pch != nullptr) {
    (void)tokens.emplace_back(pch);
#ifdef _MSC_VER
    pch = strtok_s(nullptr, delim.c_str(), &saveptr);
#else
    pch = strtok_r(nullptr, delim.c_str(), &saveptr);
#endif
  }
  return tokens;
}

// Parse flag string to key-value pair.
// Flag format: "--key=value", bool flag's value can be implicit, the "--key" means "--key=true"
std::pair<std::string, std::string> ParseFlag(const std::string &flag) {
  auto i = flag.find("--");
  // check the string starts with "--".
  constexpr size_t leading_size = 2;
  if (flag.size() <= leading_size || i != 0) {
    return std::pair<std::string, std::string>();
  }
  i += leading_size;

  auto j = flag.find('=', i + 1);  // the key should not be empty, "--=" is invalid
  if (j >= flag.size()) {
    // no value, treated as bool flag.
    return std::make_pair(flag.substr(i), "");
  } else if (j + 1 < flag.size() && flag.find('=', j + 1) == std::string::npos) {
    // normal "--key=value" format
    return std::make_pair(flag.substr(i, j - i), flag.substr(j + 1));
  }
  // string with two "=" is invalid.
  return std::pair<std::string, std::string>();
}

std::map<std::string, std::string> ParseFlags(const std::string &flags) {
  std::map<std::string, std::string> flag_map;
  auto tokens = GetTokens(flags, " ");
  for (const auto &token : tokens) {
    auto flag = ParseFlag(token);
    if (flag.first != "") {
      if (!flag_map.insert(flag).second) {
        MS_LOG(WARNING) << "For 'context.set_context', the flag '" << flag.first
                        << "' in the parameter 'graph_kernel_flags' is repeated.";
      }
    } else {
      MS_LOG(WARNING) << "For 'context.set_context', the flag '" << token
                      << "' in the parameter 'graph_kernel_flags' is invalid. " << kLogValidFlag;
    }
  }
  return flag_map;
}

class FlagRegister {
 public:
  explicit FlagRegister(std::map<std::string, std::string> *flag_map) : flag_map_(*flag_map) {}
  ~FlagRegister() = default;

  template <typename T>
  void AddFlag(const std::string &flag_name, T *flag_var, T default_value) const {
    *flag_var = std::move(default_value);
    AddFlag(flag_name, flag_var);
  }

  template <typename T>
  void AddFlag(const std::string &flag_name, T *flag_var) const {
    const auto iter = flag_map_.find(flag_name);
    if (iter != flag_map_.end()) {
      T var;
      bool ret = ParseValue(iter->second, &var);
      if (ret) {
        *flag_var = std::move(var);
      } else {
        if (iter->second.empty()) {
          MS_LOG(WARNING) << "For 'context.set_context', the flag --" << iter->first
                          << " in the parameter 'graph_kernel_flags' is invalid. " << kLogValidFlag;
        } else {
          MS_LOG(WARNING) << "For 'context.set_context', the flag --" << iter->first << "=" << iter->second
                          << " in the parameter 'graph_kernel_flags' is invalid. " << kLogValidFlag;
        }
      }
      (void)flag_map_.erase(iter);
    }
  }

 private:
  bool ParseValue(const std::string &s, std::vector<std::string> *result) const {
    *result = GetTokens(s, ",");
    return !result->empty();
  }

  bool ParseValue(const std::string &s, bool *result) const {
    *result = (s.empty() || s == "true" || s == "True" || s == "on" || s == "1");
    return *result || s == "false" || s == "False" || s == "off" || s == "0";
  }

  template <typename T>
  bool ParseValue(const std::string &s, T *result) const {
    if (s.empty()) {
      return false;
    }
    std::istringstream iss(s);
    iss >> (*result);
    return iss.eof();
  }

  template <typename T>
  bool ParseValue(const std::string &s, std::vector<T> *result) const {
    result->clear();
    auto tokens = GetTokens(s, ",");
    if (tokens.empty()) {
      return false;
    }
    for (const auto &tok : tokens) {
      T temp;
      if (!ParseValue(tok, &temp)) {
        result->clear();
        return false;
      }
      result->emplace_back(temp);
    }
    return true;
  }

  std::map<std::string, std::string> &flag_map_;
};
}  // namespace

const GraphKernelFlags &GraphKernelFlags::GetInstance() {
  static std::unique_ptr<GraphKernelFlags> flags(nullptr);
  auto config = GetGraphKernelConfig();
  if (flags == nullptr || config.first != flags->flags_cache_ || config.second != flags->enable_graph_kernel_) {
    flags.reset(new GraphKernelFlags(config.first, config.second));
    flags->Refresh();
  }
  return *flags;
}

void GraphKernelFlags::SaveJitConfig(const std::map<std::string, std::string> &jit_config) {
  auto &configs = GetJitConfig();
  configs.clear();
  auto level_iter = jit_config.find(kAttrJitLevel);
  if (level_iter != jit_config.end()) {
    configs[kAttrJitLevel] = level_iter->second;
    MS_LOG(DEBUG) << "Save jit_level from jit config, level: " << level_iter->second;
  }
  auto flags_iter = jit_config.find("graph_kernel_flags");
  if (flags_iter != jit_config.end()) {
    configs["graph_kernel_flags"] = flags_iter->second;
    MS_LOG(DEBUG) << "Save graph_kernel_flags from jit config, flags: " << flags_iter->second;
  }
}

std::pair<std::string, bool> GraphKernelFlags::GetGraphKernelConfig() {
#ifdef MSLITE_ENABLE_GRAPH_KERNEL
  std::string flags = common::GetEnv("MS_DEV_GRAPH_KERNEL_FLAGS");
  if (flags != "") {
    return std::make_pair(flags, false);
  }
  const auto &jit_config = GetJitConfig();
  if (jit_config.find("graph_kernel_flags") != jit_config.end()) {
    flags = jit_config.at("graph_kernel_flags");
  }
  return std::make_pair(flags, false);
#else
  const auto &jit_config = GetJitConfig();
  auto context = MsContext::GetInstance();
  MS_EXCEPTION_IF_NULL(context);

  auto jit_level_iter = jit_config.find(kAttrJitLevel);
  auto jit_level = (jit_level_iter != jit_config.end() ? jit_level_iter->second : "");
  bool enable_gk = context->get_param<bool>(MS_CTX_ENABLE_GRAPH_KERNEL);
  if (!enable_gk && context->get_param<std::string>(MS_CTX_DEVICE_TARGET) == kGPUDevice) {
    enable_gk = (jit_level == kAttrJitLevelO2);
  }
  // use environ flags in priority
  auto flags_env = std::getenv("MS_DEV_GRAPH_KERNEL_FLAGS");
  if (flags_env != nullptr) {
    return std::make_pair(std::string(flags_env), enable_gk);
  }
  // get flags string from context or jitconfig
  auto flags = context->get_param<std::string>(MS_CTX_GRAPH_KERNEL_FLAGS);
  auto iter = jit_config.find("graph_kernel_flags");
  if (iter != jit_config.end()) {
    static bool print_warning_once = true;
    if (!flags.empty() && print_warning_once) {
      print_warning_once = false;
      MS_LOG(WARNING) << "The 'graph_kernel_flags' in 'mindspore.context' and 'JitConfig' is set in the same time, "
                         "only the JitConfig's setting is efficient.";
    }
    flags = iter->second;
  }
  return std::make_pair(flags, enable_gk);
#endif
}

void GraphKernelFlags::CheckSupport() const {
#ifndef MSLITE_ENABLE_GRAPH_KERNEL
  if (IsEnableGraphKernel()) {
    auto context = MsContext::GetInstance();
    MS_EXCEPTION_IF_NULL(context);
#ifndef USE_LLVM
    auto is_cpu = (context->get_param<std::string>(MS_CTX_DEVICE_TARGET) == kCPUDevice);
    if (is_cpu && const_cast<GraphKernelFlags *>(this)->kernel_generator == "AKG") {
      MS_LOG(WARNING)
        << "Graph Kernel Fusion is not supported without LLVM on cpu platform, and it will be turned off now. Please "
           "refer to https://www.mindspore.cn/install and install the required version of LLVM.";
      const_cast<GraphKernelFlags *>(this)->opt_level = OptLevel_0;
      return;
    }
#endif
#ifndef ENABLE_DVM
    auto is_ascend = (context->get_param<std::string>(MS_CTX_DEVICE_TARGET) == kAscendDevice);
    if (is_ascend) {
      MS_LOG(WARNING) << "Graph Kernel Fusion is not supported without the prebuild binary file tracked by git lfs, "
                         "and it will be turned off now. Please perform the following steps:\n\n"
                         "1. Install git lfs, refer https://github.com/git-lfs/git-lfs/wiki/installation\n"
                         "2. After installing git lfs, do not forget executing the following command:\n"
                         "   git lfs install\n"
                         "3. Re-clone the source codes, the files tracked by git lfs will be downloaded automatically\n"
                         "4. Re-compile the source codes\n";
      const_cast<GraphKernelFlags *>(this)->opt_level = OptLevel_0;
      return;
    }
#endif
  }
#endif
}

void GraphKernelFlags::Refresh() {
  auto flag_map = ParseFlags(flags_cache_);
  RegisterFlags(&flag_map);
  for (const auto &item : flag_map) {
    MS_LOG(WARNING) << "Unknown flag: " << item.first;
  }
  if (!flag_map.empty()) {
    MS_LOG(WARNING)
      << "For 'context.set_context', the flags listed above in the parameter 'graph_kernel_flags' are invalid. For "
         "valid flags, please refer to the source code file graph_kernel_flags.h at "
         "https://gitee.com/mindspore/mindspore.";
  }
#ifndef MSLITE_ENABLE_GRAPH_KERNEL
  if (IsEnableGraphKernel()) {
    CheckSupport();
  }
#endif
  // If enable graphkernel, Dump flags so that people can check the setting.
  if (IsEnableGraphKernel()) {
    MS_LOG(INFO) << "graph_kernel_flags = \"" << flags_cache_ << "\", all flags: " << DumpAllFlags();
  }
}

void GraphKernelFlags::RegisterFlags(std::map<std::string, std::string> *flag_map) {
  FlagRegister reg(flag_map);
  bool is_ascend{false};
  bool is_910bc{false};
  auto context_ptr = MsContext::GetInstance();
  if (context_ptr != nullptr) {
    auto const &soc_version = context_ptr->ascend_soc_version();
    is_910bc = (soc_version == "ascend910b") || (soc_version == "ascend910c");
    is_ascend = (context_ptr->get_param<std::string>(MS_CTX_DEVICE_TARGET) == kAscendDevice);
  }

  // Set opt_level first, some flags' default value depends on it.
  // Default optimization level is level 2 when enable graphkernel
  reg.AddFlag("opt_level", &opt_level, enable_graph_kernel_ ? OptLevel_2 : OptLevel_0);
  if (opt_level > OptLevel_3) {
    MS_LOG(WARNING) << "For 'context.set_context', the flag opt_level in the parameter 'graph_kernel_flags' must be in "
                       "the range [0, 3], but got "
                    << opt_level << ". It will be set to " << OptLevel_3
                    << ". For more details, please refer to 'graph_kernel_flags' at https://www.mindspore.cn.";
    opt_level = OptLevel_3;
  }

  // Boolean flags
  reg.AddFlag("dump_as_text", &dump_as_text);
  reg.AddFlag("enable_stitch_fusion", &enable_stitch_fusion, (opt_level == OptLevel_3 && !is_910bc));
  reg.AddFlag("enable_recompute_fusion", &enable_recompute_fusion, opt_level >= OptLevel_2);
  reg.AddFlag("enable_parallel_fusion", &enable_parallel_fusion, opt_level == OptLevel_3);
  reg.AddFlag("enable_horizontal_fusion", &enable_horizontal_fusion);
  reg.AddFlag("enable_auto_tensor_inplace", &enable_auto_tensor_inplace);
  reg.AddFlag("enable_dynamic_batch", &enable_dynamic_batch);
  reg.AddFlag("enable_low_precision", &enable_low_precision);
  reg.AddFlag("enable_csr_fusion", &enable_csr_fusion);
  reg.AddFlag("enable_debug_mode", &enable_debug_mode);
  reg.AddFlag("enable_lite_conv_tuning", &enable_lite_conv_tuning);
  reg.AddFlag("enable_vectorization", &enable_vectorization);
  reg.AddFlag("enable_dynamic_shape_fusion", &enable_dynamic_shape_fusion);
  reg.AddFlag("enable_parallel_op_combine", &enable_parallel_op_combine);

  // Integer flags
  reg.AddFlag("reduce_fuse_depth", &reduce_fuse_depth);
  reg.AddFlag("online_tuning", &online_tuning);
  reg.AddFlag("cpu_refer_thread_num", &cpu_refer_thread_num);
  reg.AddFlag("fusion_ops_level", &fusion_ops_level, is_ascend ? OpLevel_0 : OpLevel_1);
  reg.AddFlag("parallel_ops_level", &parallel_ops_level);
  reg.AddFlag("recompute_increment_threshold", &recompute_increment_threshold);
  reg.AddFlag("recompute_peak_threshold", &recompute_peak_threshold);
  reg.AddFlag("composite_op_limit_size", &composite_op_limit_size);

  // String flags
  reg.AddFlag("repository_path", &repository_path);
  reg.AddFlag("target_os", &target_os);
  reg.AddFlag("cpu_arch", &cpu_arch);
  reg.AddFlag("cpu_feature", &cpu_feature);
  reg.AddFlag("cpu_type", &cpu_type);
  reg.AddFlag("kernel_generator", &kernel_generator);

  // String list flags
  reg.AddFlag("enable_expand_ops", &enable_expand_ops);
  reg.AddFlag("enable_expand_ops_only", &enable_expand_ops_only);
  reg.AddFlag("disable_expand_ops", &disable_expand_ops);
  reg.AddFlag("enable_cluster_ops", &enable_cluster_ops);
  reg.AddFlag("enable_cluster_ops_only", &enable_cluster_ops_only);
  reg.AddFlag("disable_cluster_ops", &disable_cluster_ops);
  reg.AddFlag("enable_simplify_exprs_only", &enable_simplify_exprs_only);
  reg.AddFlag("disable_simplify_exprs", &disable_simplify_exprs);
  reg.AddFlag("enable_pass", &enable_pass);
  reg.AddFlag("disable_pass", &disable_pass);
  reg.AddFlag("enable_cce_lib", &enable_cce_lib);
  reg.AddFlag("enable_cce_lib_ops", &enable_cce_lib_ops);
  reg.AddFlag("enable_cce_lib_ops_only", &enable_cce_lib_ops_only);
  reg.AddFlag("disable_cce_lib_ops", &disable_cce_lib_ops);

<<<<<<< HEAD
#ifndef MSLITE_ENABLE_GRAPH_KERNEL
  if (is_ascend && flag_map->find("kernel_generator") == flag_map->end()) {
    kernel_generator = "DVM";
  }
  if (kernel_generator == "DVM" && flag_map->find("enable_dynamic_shape_fusion") == flag_map->end()) {
    enable_dynamic_shape_fusion = true;
  }
#endif
=======
  if (enable_dynamic_shape_fusion) {
    // enable_dynamic_shape_fusion is only supported in akg_v2 generator
    kernel_generator = "AKG_V2";
  }
>>>>>>> e7b24c3e
}

std::string GraphKernelFlags::DumpAllFlags() const {
  nlohmann::json json;

  json["dump_as_text"] = dump_as_text;
  json["enable_stitch_fusion"] = enable_stitch_fusion;
  json["enable_recompute_fusion"] = enable_recompute_fusion;
  json["enable_parallel_fusion"] = enable_parallel_fusion;
  json["enable_horizontal_fusion"] = enable_horizontal_fusion;
  json["enable_auto_tensor_inplace"] = enable_auto_tensor_inplace;
  json["enable_dynamic_batch"] = enable_dynamic_batch;
  json["enable_csr_fusion"] = enable_csr_fusion;
  json["enable_low_precision"] = enable_low_precision;
  json["enable_debug_mode"] = enable_debug_mode;
  json["enable_lite_conv_tuning"] = enable_lite_conv_tuning;
  json["enable_vectorization"] = enable_vectorization;
  json["enable_dynamic_shape_fusion"] = enable_dynamic_shape_fusion;

  json["opt_level"] = opt_level;
  json["fusion_ops_level"] = fusion_ops_level;
  json["parallel_ops_level"] = parallel_ops_level;
  json["reduce_fuse_depth"] = reduce_fuse_depth;
  json["online_tuning"] = online_tuning;
  json["cpu_refer_thread_num"] = cpu_refer_thread_num;
  json["recompute_increment_threshold"] = recompute_increment_threshold;
  json["recompute_peak_threshold"] = recompute_peak_threshold;
  json["composite_op_limit_size"] = composite_op_limit_size;

  json["repository_path"] = repository_path;
  json["target_os"] = target_os;
  json["cpu_arch"] = cpu_arch;
  json["cpu_feature"] = cpu_feature;
  json["cpu_type"] = cpu_type;

  json["kernel_generator"] = kernel_generator;

  json["enable_expand_ops"] = enable_expand_ops;
  json["enable_expand_ops_only"] = enable_expand_ops_only;
  json["disable_expand_ops"] = disable_expand_ops;
  json["enable_cluster_ops"] = enable_cluster_ops;
  json["enable_cluster_ops_only"] = enable_cluster_ops_only;
  json["disable_cluster_ops"] = disable_cluster_ops;
  json["enable_simplify_exprs_only"] = enable_simplify_exprs_only;
  json["disable_simplify_exprs"] = disable_simplify_exprs;
  json["enable_pass"] = enable_pass;
  json["disable_pass"] = disable_pass;
  json["enable_cce_lib"] = enable_cce_lib;
  json["enable_cce_lib_ops"] = enable_cce_lib_ops_only;
  json["enable_cce_lib_ops_only"] = enable_cce_lib_ops_only;
  json["disable_cce_lib_ops"] = disable_cce_lib_ops;

  return json.dump();
}
}  // namespace mindspore::graphkernel<|MERGE_RESOLUTION|>--- conflicted
+++ resolved
@@ -365,7 +365,11 @@
   reg.AddFlag("enable_cce_lib_ops_only", &enable_cce_lib_ops_only);
   reg.AddFlag("disable_cce_lib_ops", &disable_cce_lib_ops);
 
-<<<<<<< HEAD
+  if (enable_dynamic_shape_fusion && !is_ascend) {
+    kernel_generator = "AKG_V2";
+    return;
+  }
+
 #ifndef MSLITE_ENABLE_GRAPH_KERNEL
   if (is_ascend && flag_map->find("kernel_generator") == flag_map->end()) {
     kernel_generator = "DVM";
@@ -374,12 +378,6 @@
     enable_dynamic_shape_fusion = true;
   }
 #endif
-=======
-  if (enable_dynamic_shape_fusion) {
-    // enable_dynamic_shape_fusion is only supported in akg_v2 generator
-    kernel_generator = "AKG_V2";
-  }
->>>>>>> e7b24c3e
 }
 
 std::string GraphKernelFlags::DumpAllFlags() const {
