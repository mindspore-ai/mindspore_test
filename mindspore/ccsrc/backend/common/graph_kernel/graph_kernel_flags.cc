/**
 * Copyright 2021-2023 Huawei Technologies Co., Ltd
 *
 * Licensed under the Apache License, Version 2.0 (the "License");
 * you may not use this file except in compliance with the License.
 * You may obtain a copy of the License at
 *
 * http://www.apache.org/licenses/LICENSE-2.0
 *
 * Unless required by applicable law or agreed to in writing, software
 * distributed under the License is distributed on an "AS IS" BASIS,
 * WITHOUT WARRANTIES OR CONDITIONS OF ANY KIND, either express or implied.
 * See the License for the specific language governing permissions and
 * limitations under the License.
 */

#include "backend/common/graph_kernel/graph_kernel_flags.h"

#include <map>
#include <string>
#include <cstring>
#include <vector>
#include <utility>
#include "nlohmann/json.hpp"
#include "utils/ms_context.h"
#include "include/common/utils/utils.h"

namespace mindspore::graphkernel {
namespace {
constexpr auto kLogValidFlag =
  "Valid flag format is \"--key=value\", flags are separated by spaces(e.g. \"--key1=value1 --key2=value2\"). bool "
  "flag's value can be implicit, the \"--key\" means \"--key=true\".";

// Split string to tokens
std::vector<std::string> GetTokens(const std::string &str, const std::string &delim) {
  std::vector<std::string> tokens;
  std::vector<char> c_str(str.begin(), str.end());
  c_str.push_back('\0');
  char *saveptr = nullptr;
#ifdef _MSC_VER
  char *pch = strtok_s(&c_str[0], delim.c_str(), &saveptr);
#else
  char *pch = strtok_r(&c_str[0], delim.c_str(), &saveptr);
#endif
  while (pch != nullptr) {
    (void)tokens.emplace_back(pch);
#ifdef _MSC_VER
    pch = strtok_s(nullptr, delim.c_str(), &saveptr);
#else
    pch = strtok_r(nullptr, delim.c_str(), &saveptr);
#endif
  }
  return tokens;
}

// Parse flag string to key-value pair.
// Flag format: "--key=value", bool flag's value can be implicit, the "--key" means "--key=true"
std::pair<std::string, std::string> ParseFlag(const std::string &flag) {
  auto i = flag.find("--");
  // check the string starts with "--".
  constexpr size_t leading_size = 2;
  if (flag.size() <= leading_size || i != 0) {
    return std::pair<std::string, std::string>();
  }
  i += leading_size;

  auto j = flag.find('=', i + 1);  // the key should not be empty, "--=" is invalid
  if (j >= flag.size()) {
    // no value, treated as bool flag.
    return std::make_pair(flag.substr(i), "");
  } else if (j + 1 < flag.size() && flag.find('=', j + 1) == std::string::npos) {
    // normal "--key=value" format
    return std::make_pair(flag.substr(i, j - i), flag.substr(j + 1));
  }
  // string with two "=" is invalid.
  return std::pair<std::string, std::string>();
}

std::map<std::string, std::string> ParseFlags(const std::string &flags) {
  std::map<std::string, std::string> flag_map;
  auto tokens = GetTokens(flags, " ");
  for (const auto &token : tokens) {
    auto flag = ParseFlag(token);
    if (flag.first != "") {
      if (!flag_map.insert(flag).second) {
        MS_LOG(WARNING) << "For 'context.set_context', the flag '" << flag.first
                        << "' in the parameter 'graph_kernel_flags' is repeated.";
      }
    } else {
      MS_LOG(WARNING) << "For 'context.set_context', the flag '" << token
                      << "' in the parameter 'graph_kernel_flags' is invalid. " << kLogValidFlag;
    }
  }
  return flag_map;
}

class FlagRegister {
 public:
  explicit FlagRegister(std::map<std::string, std::string> *flag_map) : flag_map_(*flag_map) {}
  ~FlagRegister() = default;

  template <typename T>
  void AddFlag(const std::string &flag_name, T *flag_var, T default_value) const {
    *flag_var = std::move(default_value);
    AddFlag(flag_name, flag_var);
  }

  template <typename T>
  void AddFlag(const std::string &flag_name, T *flag_var) const {
    const auto iter = flag_map_.find(flag_name);
    if (iter != flag_map_.end()) {
      T var;
      bool ret = ParseValue(iter->second, &var);
      if (ret) {
        *flag_var = std::move(var);
      } else {
        if (iter->second.empty()) {
          MS_LOG(WARNING) << "For 'context.set_context', the flag --" << iter->first
                          << " in the parameter 'graph_kernel_flags' is invalid. " << kLogValidFlag;
        } else {
          MS_LOG(WARNING) << "For 'context.set_context', the flag --" << iter->first << "=" << iter->second
                          << " in the parameter 'graph_kernel_flags' is invalid. " << kLogValidFlag;
        }
      }
      (void)flag_map_.erase(iter);
    }
  }

 private:
  bool ParseValue(const std::string &s, std::vector<std::string> *result) const {
    *result = GetTokens(s, ",");
    return !result->empty();
  }

  bool ParseValue(const std::string &s, bool *result) const {
    *result = (s.empty() || s == "true" || s == "True" || s == "on" || s == "1");
    return *result || s == "false" || s == "False" || s == "off" || s == "0";
  }

  template <typename T>
  bool ParseValue(const std::string &s, T *result) const {
    if (s.empty()) {
      return false;
    }
    std::istringstream iss(s);
    iss >> (*result);
    return iss.eof();
  }

  template <typename T>
  bool ParseValue(const std::string &s, std::vector<T> *result) const {
    result->clear();
    auto tokens = GetTokens(s, ",");
    if (tokens.empty()) {
      return false;
    }
    for (const auto &tok : tokens) {
      T temp;
      if (!ParseValue(tok, &temp)) {
        result->clear();
        return false;
      }
      result->emplace_back(temp);
    }
    return true;
  }

  std::map<std::string, std::string> &flag_map_;
};
}  // namespace

const GraphKernelFlags &GraphKernelFlags::GetInstance() {
  static std::unique_ptr<GraphKernelFlags> flags(nullptr);
  auto config = GetGraphKernelConfig();
  if (flags == nullptr || config.first != flags->flags_cache_ || config.second != flags->enable_graph_kernel_) {
    flags.reset(new GraphKernelFlags(config.first, config.second));
    flags->Refresh();
  }
  return *flags;
}

void GraphKernelFlags::SaveJitConfig(const std::map<std::string, std::string> &jit_config) {
  auto &configs = GetJitConfig();
  configs.clear();
  auto level_iter = jit_config.find(kAttrJitLevel);
  if (level_iter != jit_config.end()) {
    configs[kAttrJitLevel] = level_iter->second;
    MS_LOG(DEBUG) << "Save jit_level from jit config, level: " << level_iter->second;
  }
  auto flags_iter = jit_config.find("graph_kernel_flags");
  if (flags_iter != jit_config.end()) {
    configs["graph_kernel_flags"] = flags_iter->second;
    MS_LOG(DEBUG) << "Save graph_kernel_flags from jit config, flags: " << flags_iter->second;
  }
}

std::pair<std::string, bool> GraphKernelFlags::GetGraphKernelConfig() {
#ifdef MSLITE_ENABLE_GRAPH_KERNEL
  std::string flags = common::GetEnv("MS_DEV_GRAPH_KERNEL_FLAGS");
  if (flags != "") {
    return std::make_pair(flags, false);
  }
  const auto &jit_config = GetJitConfig();
  if (jit_config.find("graph_kernel_flags") != jit_config.end()) {
    flags = jit_config.at("graph_kernel_flags");
  }
  return std::make_pair(flags, false);
#else
  const auto &jit_config = GetJitConfig();
  auto context = MsContext::GetInstance();
  MS_EXCEPTION_IF_NULL(context);

  auto jit_level_iter = jit_config.find(kAttrJitLevel);
  auto jit_level = (jit_level_iter != jit_config.end() ? jit_level_iter->second : "");
  bool enable_gk = context->get_param<bool>(MS_CTX_ENABLE_GRAPH_KERNEL);
  if (!enable_gk && context->get_param<std::string>(MS_CTX_DEVICE_TARGET) == kGPUDevice) {
    enable_gk = (jit_level == kAttrJitLevelO2);
  }
  // use environ flags in priority
  auto flags_env = std::getenv("MS_DEV_GRAPH_KERNEL_FLAGS");
  if (flags_env != nullptr) {
    return std::make_pair(std::string(flags_env), enable_gk);
  }
  // get flags string from context or jitconfig
  auto flags = context->get_param<std::string>(MS_CTX_GRAPH_KERNEL_FLAGS);
  auto iter = jit_config.find("graph_kernel_flags");
  if (iter != jit_config.end()) {
    static bool print_warning_once = true;
    if (!flags.empty() && print_warning_once) {
      print_warning_once = false;
      MS_LOG(WARNING) << "The 'graph_kernel_flags' in 'mindspore.context' and 'JitConfig' is set in the same time, "
                         "only the JitConfig's setting is efficient.";
    }
    flags = iter->second;
  }
  return std::make_pair(flags, enable_gk);
#endif
}

void GraphKernelFlags::CheckSupport() const {
#ifndef MSLITE_ENABLE_GRAPH_KERNEL
  if (IsEnableGraphKernel()) {
    auto context = MsContext::GetInstance();
    MS_EXCEPTION_IF_NULL(context);
#ifndef USE_LLVM
    auto is_cpu = (context->get_param<std::string>(MS_CTX_DEVICE_TARGET) == kCPUDevice);
    if (is_cpu && !(const_cast<GraphKernelFlags *>(this)->enable_dynamic_shape_fusion)) {
      MS_LOG(WARNING)
        << "Graph Kernel Fusion is not supported without LLVM on cpu platform, and it will be turned off now. Please "
           "refer to https://www.mindspore.cn/install and install the required version of LLVM.";
      const_cast<GraphKernelFlags *>(this)->opt_level = OptLevel_0;
      return;
    }
#endif
#ifndef ENABLE_DVM
    auto is_ascend = (context->get_param<std::string>(MS_CTX_DEVICE_TARGET) == kAscendDevice);
    if (is_ascend) {
      MS_LOG(WARNING) << "Graph Kernel Fusion is not supported without the prebuild binary file tracked by git lfs, "
                         "and it will be turned off now. Please perform the following steps:\n\n"
                         "1. Install git lfs, refer https://github.com/git-lfs/git-lfs/wiki/installation\n"
                         "2. After installing git lfs, do not forget executing the following command:\n"
                         "   git lfs install\n"
                         "3. Re-clone the source codes, the files tracked by git lfs will be downloaded automatically\n"
                         "4. Re-compile the source codes\n";
      const_cast<GraphKernelFlags *>(this)->opt_level = OptLevel_0;
      return;
    }
#endif
  }
#endif
}

void GraphKernelFlags::Refresh() {
  auto flag_map = ParseFlags(flags_cache_);
  RegisterFlags(&flag_map);
  for (const auto &item : flag_map) {
    MS_LOG(WARNING) << "Unknown flag: " << item.first;
  }
  if (!flag_map.empty()) {
    MS_LOG(WARNING)
      << "For 'context.set_context', the flags listed above in the parameter 'graph_kernel_flags' are invalid. For "
         "valid flags, please refer to the source code file graph_kernel_flags.h at "
         "https://gitee.com/mindspore/mindspore.";
  }
#ifndef MSLITE_ENABLE_GRAPH_KERNEL
  if (IsEnableGraphKernel()) {
    CheckSupport();
  }
#endif
  // If enable graphkernel, Dump flags so that people can check the setting.
  if (IsEnableGraphKernel()) {
    MS_LOG(INFO) << "graph_kernel_flags = \"" << flags_cache_ << "\", all flags: " << DumpAllFlags();
  }
}

void GraphKernelFlags::RegisterFlags(std::map<std::string, std::string> *flag_map) {
  FlagRegister reg(flag_map);
  bool is_ascend{false};
  bool is_910bc{false};
  auto context_ptr = MsContext::GetInstance();
  if (context_ptr != nullptr) {
    auto const &soc_version = context_ptr->ascend_soc_version();
    is_910bc = (soc_version == "ascend910b") || (soc_version == "ascend910c");
    is_ascend = (context_ptr->get_param<std::string>(MS_CTX_DEVICE_TARGET) == kAscendDevice);
  }

  // Set opt_level first, some flags' default value depends on it.
  // Default optimization level is level 2 when enable graphkernel
  reg.AddFlag("opt_level", &opt_level, enable_graph_kernel_ ? OptLevel_2 : OptLevel_0);
  if (opt_level > OptLevel_3) {
    MS_LOG(WARNING) << "For 'context.set_context', the flag opt_level in the parameter 'graph_kernel_flags' must be in "
                       "the range [0, 3], but got "
                    << opt_level << ". It will be set to " << OptLevel_3
                    << ". For more details, please refer to 'graph_kernel_flags' at https://www.mindspore.cn.";
    opt_level = OptLevel_3;
  }

  // Boolean flags
  reg.AddFlag("dump_as_text", &dump_as_text);
  reg.AddFlag("enable_stitch_fusion", &enable_stitch_fusion, (opt_level == OptLevel_3 && !is_910bc));
  reg.AddFlag("enable_recompute_fusion", &enable_recompute_fusion, opt_level >= OptLevel_2);
  reg.AddFlag("enable_parallel_fusion", &enable_parallel_fusion, opt_level == OptLevel_3);
  reg.AddFlag("enable_horizontal_fusion", &enable_horizontal_fusion);
  reg.AddFlag("enable_auto_tensor_inplace", &enable_auto_tensor_inplace);
  reg.AddFlag("enable_dynamic_batch", &enable_dynamic_batch);
  reg.AddFlag("enable_low_precision", &enable_low_precision);
  reg.AddFlag("enable_csr_fusion", &enable_csr_fusion);
  reg.AddFlag("enable_debug_mode", &enable_debug_mode);
  reg.AddFlag("enable_lite_conv_tuning", &enable_lite_conv_tuning);
  reg.AddFlag("enable_vectorization", &enable_vectorization);
  reg.AddFlag("enable_dynamic_shape_fusion", &enable_dynamic_shape_fusion);
  reg.AddFlag("enable_parallel_op_combine", &enable_parallel_op_combine);

  // Integer flags
  reg.AddFlag("reduce_fuse_depth", &reduce_fuse_depth);
  reg.AddFlag("online_tuning", &online_tuning);
  reg.AddFlag("cpu_refer_thread_num", &cpu_refer_thread_num);
  reg.AddFlag("fusion_ops_level", &fusion_ops_level, is_ascend ? OpLevel_0 : OpLevel_1);
  reg.AddFlag("parallel_ops_level", &parallel_ops_level);
  reg.AddFlag("recompute_increment_threshold", &recompute_increment_threshold);
  reg.AddFlag("recompute_peak_threshold", &recompute_peak_threshold);
  reg.AddFlag("composite_op_limit_size", &composite_op_limit_size);

  // String flags
  reg.AddFlag("repository_path", &repository_path);
  reg.AddFlag("target_os", &target_os);
  reg.AddFlag("cpu_arch", &cpu_arch);
  reg.AddFlag("cpu_feature", &cpu_feature);
  reg.AddFlag("cpu_type", &cpu_type);
  reg.AddFlag("kernel_generator", &kernel_generator);

  // String list flags
  reg.AddFlag("enable_expand_ops", &enable_expand_ops);
  reg.AddFlag("enable_expand_ops_only", &enable_expand_ops_only);
  reg.AddFlag("disable_expand_ops", &disable_expand_ops);
  reg.AddFlag("enable_cluster_ops", &enable_cluster_ops);
  reg.AddFlag("enable_cluster_ops_only", &enable_cluster_ops_only);
  reg.AddFlag("disable_cluster_ops", &disable_cluster_ops);
  reg.AddFlag("enable_simplify_exprs_only", &enable_simplify_exprs_only);
  reg.AddFlag("disable_simplify_exprs", &disable_simplify_exprs);
  reg.AddFlag("enable_pass", &enable_pass);
  reg.AddFlag("disable_pass", &disable_pass);
<<<<<<< HEAD

#ifndef MSLITE_ENABLE_GRAPH_KERNEL
  if (is_ascend && flag_map->find("kernel_generator") == flag_map->end()) {
    kernel_generator = "DVM";
  }
  if (kernel_generator == "DVM" && flag_map->find("enable_dynamic_shape_fusion") == flag_map->end()) {
    enable_dynamic_shape_fusion = true;
  }
#endif
=======
  reg.AddFlag("enable_cce_lib", &enable_cce_lib);
  reg.AddFlag("enable_cce_lib_ops", &enable_cce_lib_ops);
  reg.AddFlag("enable_cce_lib_ops_only", &enable_cce_lib_ops_only);
  reg.AddFlag("disable_cce_lib_ops", &disable_cce_lib_ops);
>>>>>>> a6010e35
}

std::string GraphKernelFlags::DumpAllFlags() const {
  nlohmann::json json;

  json["dump_as_text"] = dump_as_text;
  json["enable_stitch_fusion"] = enable_stitch_fusion;
  json["enable_recompute_fusion"] = enable_recompute_fusion;
  json["enable_parallel_fusion"] = enable_parallel_fusion;
  json["enable_horizontal_fusion"] = enable_horizontal_fusion;
  json["enable_auto_tensor_inplace"] = enable_auto_tensor_inplace;
  json["enable_dynamic_batch"] = enable_dynamic_batch;
  json["enable_csr_fusion"] = enable_csr_fusion;
  json["enable_low_precision"] = enable_low_precision;
  json["enable_debug_mode"] = enable_debug_mode;
  json["enable_lite_conv_tuning"] = enable_lite_conv_tuning;
  json["enable_vectorization"] = enable_vectorization;
  json["enable_dynamic_shape_fusion"] = enable_dynamic_shape_fusion;

  json["opt_level"] = opt_level;
  json["fusion_ops_level"] = fusion_ops_level;
  json["parallel_ops_level"] = parallel_ops_level;
  json["reduce_fuse_depth"] = reduce_fuse_depth;
  json["online_tuning"] = online_tuning;
  json["cpu_refer_thread_num"] = cpu_refer_thread_num;
  json["recompute_increment_threshold"] = recompute_increment_threshold;
  json["recompute_peak_threshold"] = recompute_peak_threshold;
  json["composite_op_limit_size"] = composite_op_limit_size;

  json["repository_path"] = repository_path;
  json["target_os"] = target_os;
  json["cpu_arch"] = cpu_arch;
  json["cpu_feature"] = cpu_feature;
  json["cpu_type"] = cpu_type;

  json["kernel_generator"] = kernel_generator;

  json["enable_expand_ops"] = enable_expand_ops;
  json["enable_expand_ops_only"] = enable_expand_ops_only;
  json["disable_expand_ops"] = disable_expand_ops;
  json["enable_cluster_ops"] = enable_cluster_ops;
  json["enable_cluster_ops_only"] = enable_cluster_ops_only;
  json["disable_cluster_ops"] = disable_cluster_ops;
  json["enable_simplify_exprs_only"] = enable_simplify_exprs_only;
  json["disable_simplify_exprs"] = disable_simplify_exprs;
  json["enable_pass"] = enable_pass;
  json["disable_pass"] = disable_pass;
  json["enable_cce_lib"] = enable_cce_lib;
  json["enable_cce_lib_ops"] = enable_cce_lib_ops_only;
  json["enable_cce_lib_ops_only"] = enable_cce_lib_ops_only;
  json["disable_cce_lib_ops"] = disable_cce_lib_ops;

  return json.dump();
}
}  // namespace mindspore::graphkernel<|MERGE_RESOLUTION|>--- conflicted
+++ resolved
@@ -360,22 +360,19 @@
   reg.AddFlag("disable_simplify_exprs", &disable_simplify_exprs);
   reg.AddFlag("enable_pass", &enable_pass);
   reg.AddFlag("disable_pass", &disable_pass);
-<<<<<<< HEAD
-
-#ifndef MSLITE_ENABLE_GRAPH_KERNEL
-  if (is_ascend && flag_map->find("kernel_generator") == flag_map->end()) {
-    kernel_generator = "DVM";
-  }
-  if (kernel_generator == "DVM" && flag_map->find("enable_dynamic_shape_fusion") == flag_map->end()) {
-    enable_dynamic_shape_fusion = true;
-  }
-#endif
-=======
   reg.AddFlag("enable_cce_lib", &enable_cce_lib);
   reg.AddFlag("enable_cce_lib_ops", &enable_cce_lib_ops);
   reg.AddFlag("enable_cce_lib_ops_only", &enable_cce_lib_ops_only);
   reg.AddFlag("disable_cce_lib_ops", &disable_cce_lib_ops);
->>>>>>> a6010e35
+
+#ifndef MSLITE_ENABLE_GRAPH_KERNEL
+  if (is_ascend && flag_map->find("kernel_generator") == flag_map->end()) {
+    kernel_generator = "DVM";
+  }
+  if (kernel_generator == "DVM" && flag_map->find("enable_dynamic_shape_fusion") == flag_map->end()) {
+    enable_dynamic_shape_fusion = true;
+  }
+#endif
 }
 
 std::string GraphKernelFlags::DumpAllFlags() const {
