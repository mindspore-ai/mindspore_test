/**
 * Copyright 2023 Huawei Technologies Co., Ltd
 *
 * Licensed under the Apache License, Version 2.0 (the "License");
 * you may not use this file except in compliance with the License.
 * You may obtain a copy of the License at
 *
 * http://www.apache.org/licenses/LICENSE-2.0
 *
 * Unless required by applicable law or agreed to in writing, software
 * distributed under the License is distributed on an "AS IS" BASIS,
 * WITHOUT WARRANTIES OR CONDITIONS OF ANY KIND, either express or implied.
 * See the License for the specific language governing permissions and
 * limitations under the License.
 */
#include "backend/common/graph_kernel/symbol_engine/operations/infershape_op.h"
#include <algorithm>
#include "abstract/dshape.h"
#include "utils/shape_utils.h"
#include "utils/check_convert_utils.h"
#include "utils/hash_set.h"
#include "backend/common/graph_kernel/symbol_engine/operations/common_op.h"
#include "backend/common/graph_kernel/symbol_engine/utils.h"

namespace mindspore::graphkernel::symbol {
namespace ops::infershape {
void InferShapeOp::SetPositive(ListSymbol *list) {
  for (auto &s : list->symbols()) {
    auto list_s = s->as<ListSymbol>();
    if (list_s != nullptr) {
      SetPositive(list_s);
    } else {
      auto int_s = s->as<IntSymbol>();
      MS_EXCEPTION_IF_NULL(int_s);
      if (!int_s->is_positive()) {
        int_s->SetRangeMin(1);
      }
    }
  }
}

SymbolPtr RealShape::SearchPrevSymbols(ListSymbol *cur, size_t axis) {
  for (size_t i = 0; i < shape_hint_->input_index; i++) {
    if (shape_hint_->cnode_inputs[i] == nullptr || shape_hint_->param_inputs[i] == nullptr) {
      continue;
    }
    auto prev = shape_hint_->cnode_inputs[i]->as<ListSymbol>();
    if (prev == nullptr) {
      continue;
    }
    if (*prev == *cur) {
      MS_LOG(DEBUG) << "The inputshape " << shape_hint_->input_index + 1 << " is same as input " << i + 1;
      return shape_hint_->param_inputs[i];
    }
    for (size_t j = 0; j < prev->size(); j++) {
      if (cur->symbols()[axis]->EqualsTo(prev->symbols()[j])) {
        auto param_i = shape_hint_->param_inputs[i]->as<ListSymbol>();
        if (param_i != nullptr && j < param_i->size() && param_i->symbols()[j] != nullptr) {
          MS_LOG(DEBUG) << "The inputshape[" << shape_hint_->input_index + 1 << "][" << axis << "] is same as input["
                        << i + 1 << "][" << j << "]";
          return param_i->symbols()[j];
        }
      }
    }
  }
  return nullptr;
}

SymbolPtr RealShape::ParseTensorShape(const abstract::TensorShapePtr &shape_ptr) {
  const auto &shape_vec = shape_ptr->shape();
  if (IsDynamicRank(shape_vec)) {
    return GenVList();
  }
  if (shape_hint_ == nullptr || !shape_ptr->IsDynamic() ||
      shape_hint_->cnode_inputs[shape_hint_->input_index] == nullptr) {
    return this->FromShape(shape_vec);
  }
  auto cur = shape_hint_->cnode_inputs[shape_hint_->input_index]->as<ListSymbol>();
  if (cur == nullptr || shape_vec.size() != cur->size()) {
    return this->FromShape(shape_vec);
  }
  bool all_use_hint = true;
  SymbolPtrList result(shape_vec.size());
  for (size_t axis = 0; axis < shape_vec.size(); axis++) {
    if (shape_vec[axis] > 0) {
      result[axis] = GenInt(shape_vec[axis]);
      continue;
    }
    // search the previous inputs for same symbol with current input.
    result[axis] = SearchPrevSymbols(cur, axis);
    if (result[axis] != nullptr) {
      if (result[axis]->is<ListSymbol>()) {
        // found the same shape symbol from previous inputs.
        DoNotEvalOnRun();
        return result[axis];
      }
      continue;
    }
    // cannot find the same symbol from previous parameters, create a new one, and set range according to outer input.
    all_use_hint = false;
    auto ints = IntSymbol::Make(shared_from_this());
    result[axis] = ints;
    auto cur_int = cur->symbols()[axis]->as_sptr<IntSymbol>();
    MS_EXCEPTION_IF_NULL(cur_int);
    ints->SetRange(cur_int->range_min(), cur_int->range_max());
    ints->SetEqual(cur_int);
  }
  if (all_use_hint) {
    DoNotEvalOnRun();
  }
  return GenList(std::move(result));
}

SymbolPtr RealShape::ParseBaseShape(const BaseShapePtr &base_shape_ptr) {
  if (base_shape_ptr->isa<abstract::TensorShape>()) {
    return ParseTensorShape(base_shape_ptr->cast<abstract::TensorShapePtr>());
  }
  if (base_shape_ptr->isa<abstract::SequenceShape>()) {
    auto shape_ptr = base_shape_ptr->cast<abstract::SequenceShapePtr>();
    MS_EXCEPTION_IF_NULL(shape_ptr);
    SymbolPtrList result(shape_ptr->size());
    const auto &shapes = shape_ptr->shape();
    (void)std::transform(shapes.cbegin(), shapes.cend(), result.begin(), [this](auto &s) { return ParseBaseShape(s); });
    return ListSymbol::Make(std::move(result), shared_from_this());
  }
  if (base_shape_ptr->isa<abstract::DynamicSequenceShape>()) {
    return ListSymbol::Make(shared_from_this());
  }
  if (base_shape_ptr->isa<abstract::NoShape>()) {
    return GenList({});
  }
  MS_LOG(INTERNAL_EXCEPTION) << "The " << base_shape_ptr->ToString() << " is not supported in 'RealShape'";
}

SymbolPtr RealShape::Eval() {
  auto base_shape_ptr = input_as<InputSymbol>(0)->abstract()->GetShape();
  if (!base_shape_ptr->isa<abstract::TensorShape>()) {
    // parameter with tuple output does not support hint.
    shape_hint_ = nullptr;
  }
  auto ret = ParseBaseShape(base_shape_ptr);
  // the shape hint is only used in building stage.
  shape_hint_ = nullptr;
  return ret;
}

SymbolPtr BinElemwise::Eval() {
  auto lhs = input_as<IListSymbol>(0);
  auto rhs = input_as<IListSymbol>(1);
  if (!lhs->HasData() || !rhs->HasData()) {
    return GenVList();
  }
  // the following ScalarMax is added to global ops list.
  DoNotEvalOnRun();
  return GenList(BinElemwise::Process(lhs->symbols(), rhs->symbols(), emitter()));
}

SymbolPtrList BinElemwise::Process(const SymbolPtrList &lhs, const SymbolPtrList &rhs, const Emitter &e, size_t shift) {
<<<<<<< HEAD
  SymbolPtrList result;
  size_t maxlen = std::max(lhs.size(), rhs.size());
  result.reserve(maxlen);
  for (size_t i = maxlen; i > shift; i--) {
    if (i > lhs.size()) {
      (void)result.emplace_back(rhs[rhs.size() - i]);
      continue;
    }
    if (i > rhs.size()) {
      (void)result.emplace_back(lhs[lhs.size() - i]);
      continue;
    }
    // broadcast rules. assume the input shape is valid.
    // rule 1: s1 & s2 -> s3=max(s1, s2)
    // rule 2: s1 & 1  -> s1
    // rule 3: s1 & n  -> n  (n != 1)
    auto a = lhs[lhs.size() - i]->as_sptr<IntSymbol>();
    auto b = rhs[rhs.size() - i]->as_sptr<IntSymbol>();
    MS_EXCEPTION_IF_NULL(a);
    MS_EXCEPTION_IF_NULL(b);
    if (a->EqualsTo(b)) {
      (void)result.emplace_back(std::move(a));
      continue;
    }
    if (!a->HasData() && !b->HasData()) {
      if (a->is_greater_than(1)) {
        (void)result.emplace_back(a);
        if (b->is_greater_than(1)) {
          MS_LOG(DEBUG) << "In element-wise operator, both " << a->ToString() << " and " << b->ToString()
                        << " are greater than 1, they must be equal.";
          a->SetEqual(b);
        }
      } else if (b->is_greater_than(1)) {
        (void)result.emplace_back(std::move(b));
=======
  MS_EXCEPTION_IF_CHECK_FAIL(shift <= std::min(lhs.size(), rhs.size()),
                             "shift should not greater than the minimum size of lhs and rhs");
  SymbolPtrList result(std::max(lhs.size(), rhs.size()) - shift);
  int i = static_cast<int>(result.size()) - 1;
  auto a = lhs.rbegin() + shift;
  auto b = rhs.rbegin() + shift;
  for (; i >= 0; i--) {
    if (b == rhs.rend()) {
      if (a == lhs.rend()) {
        break;
      }
      result[i] = *a;
      ++a;
    } else if (a == lhs.rend()) {
      result[i] = *b;
      ++b;
    } else {
      // broadcast rules. assume the input shape is valid.
      // rule 1: s1 & s2 -> s3=max(s1, s2)
      // rule 2: s1 & 1  -> s1
      // rule 3: s1 & n  -> n  (n != 1)
      if (!(*a)->HasData() && !(*b)->HasData()) {
        result[i] = e.Emit(std::make_shared<ScalarMax>(*a, *b));
      } else if ((*a)->HasData() && AsInt(*a) == 1) {
        result[i] = *b;
      } else if ((*b)->HasData() && AsInt(*b) != 1) {
        result[i] = *b;
>>>>>>> 9480df05
      } else {
        (void)result.emplace_back(e.Emit(std::make_shared<ScalarMax>(a, b)));
      }
      continue;
    }
    if (a->HasData() && a->value() == 1) {
      (void)result.emplace_back(std::move(b));
    } else if (b->HasData() && b->value() != 1) {
      (void)result.emplace_back(std::move(b));
    } else {
      (void)result.emplace_back(std::move(a));
    }
  }
  return result;
}

bool Reduce::GetAxisSet(const SymbolPtr &axis, int64_t rank, bool skip_mode, HashSet<int64_t> *axis_set) const {
  auto axis_list = axis->as<IListSymbol>();
  if (axis_list != nullptr) {
    if (axis_list->symbols().empty()) {
      if (skip_mode) {
        return false;
      } else {
        for (int64_t i = 0; i < rank; i++) {
          (void)axis_set->insert(i);
        }
      }
    } else {
      for (auto &x : axis_list->symbols()) {
        (void)axis_set->insert(AsInt(x));
      }
    }
  } else {
    (void)axis_set->insert(AsInt(axis));
  }
  return true;
}

SymbolPtr Reduce::Eval() {
  auto data = input_as<ListSymbol>(kIndex0);
  auto axis = input(kIndex1);
  bool keep_dims = input_as<BoolSymbol>(kIndex2)->value();
  bool skip_mode = input_as<BoolSymbol>(kIndex3)->value();
  if (!data->HasData() || !axis->HasData()) {
    // for empty axis
    auto axis_list = axis->as<ListSymbol>();
    if (axis_list != nullptr && axis_list->HasData() && axis_list->size() == 0) {
      if (skip_mode) {
        DoNotEvalOnRun();
        return input(kIndex0);
      }
      // if not keepdims, and the axis is a reduce-all case, then output shape is empty.
      if (!keep_dims) {
        return GenList({});
      }
    }
    if (keep_dims && data->HasData()) {
      // axis has no data
      return GenVIntList(data->size());
    }
    return GenVList();
  }
  DoNotEvalOnRun();
  HashSet<int64_t> axis_set;
  auto &inp = data->symbols();
  auto rank = SizeToLong(inp.size());
  if (!GetAxisSet(axis, rank, skip_mode, &axis_set)) {
    return input(kIndex0);
  }
  SymbolPtrList out_shape;
  out_shape.reserve(inp.size());
  for (int64_t i = 0; i < rank; i++) {
    if (axis_set.count(i) != 0 || axis_set.count(i - rank) != 0) {
      if (keep_dims) {
        (void)out_shape.emplace_back(GenInt(1));
      }
    } else {
      (void)out_shape.emplace_back(inp[i]);
    }
  }
  return GenList(out_shape);
}

bool Reshape::ProductShape(const IListSymbol *shape) {
  shape_size_ = -1;
  for (size_t i = 0; i < shape->size(); i++) {
    auto s = shape->item(i);
    if (s < 0) {
      unknown_dim_idx_ = static_cast<int>(i);
    }
    shape_size_ *= s;
  }
  // means no "-1" in "shape".
  return shape_size_ < 0;
}

std::pair<SymbolPtr, int64_t> Reshape::ProductData(const IListSymbol *data) {
  int64_t input_const_dims = 1LL;
  SymbolPtr input_unknown_dims = nullptr;
  for (auto &s : data->symbols()) {
    if (s->HasData()) {
      input_const_dims *= AsInt(s);
    } else {
      if (input_unknown_dims == nullptr) {
        input_unknown_dims = s;
      } else {
        input_unknown_dims = Emit(std::make_shared<ScalarMul>(input_unknown_dims, s));
      }
    }
  }
  return std::make_pair(input_unknown_dims, input_const_dims);
}

SymbolPtr Reshape::Eval() {
  // only eval on Building
  auto data = input_as<IListSymbol>(0);
  auto shape = input_as<IListSymbol>(1);
  if (shape->AllHaveData()) {
    if (ProductShape(shape)) {
      // no -1 in "shape", the output is static shape.
      DoNotEvalOnRun();
      return input(1);
    }
  } else {  // "shape" is unknown, maybe from previous shape-calculation operators.
    if (shape->is_dyn_len()) {
      return GenVList();
    } else {
      // if the symbol in "shape" is positive number, it's unnecessary to create a new symbol.
      SymbolPtrList result(shape->size());
      bool has_new_symbol = false;
      (void)std::transform(shape->symbols().cbegin(), shape->symbols().cend(), result.begin(),
                           [this, &has_new_symbol](const SymbolPtr &s) {
                             auto ints = s->as<IntSymbol>();
                             MS_EXCEPTION_IF_NULL(ints);
                             if (ints->is_positive()) {
                               return s;
                             }
                             has_new_symbol = true;
                             return this->GenVInt();
                           });
      if (!has_new_symbol) {
        DoNotEvalOnRun();
      }
      return GenList(std::move(result));
    }
  }
  // "shape" is constant tensor and "-1" exists in it.
  SymbolPtrList result = shape->symbols();
  if (data->is_dyn_len()) {
    result[unknown_dim_idx_] = GenVInt();
    return GenList(std::move(result));
  }
  // do not add the inner operation to global op list.
  OperationEmitter e(&inner_ops_);
  SetEmitter(&e);
  SymbolPtr input_unknown_dims;
  int64_t input_const_dims;
  std::tie(input_unknown_dims, input_const_dims) = ProductData(data);
  // no symbol in data
  if (input_unknown_dims == nullptr) {
    result[unknown_dim_idx_] = GenInt(input_const_dims / shape_size_);
    return GenList(std::move(result));
  }
  // Reshape (const1, s1) to (const2, s2), the `s2 = const1 * s1 / const2`
  if (input_const_dims % shape_size_ == 0) {
    // s2 = s1 * (const1 / const2)
    auto c = GenInt(input_const_dims / shape_size_);
    result[unknown_dim_idx_] = Emit(std::make_shared<ScalarMul>(input_unknown_dims, c));
  } else {
    // s2 = (s1 * const1) / const2
    auto tmp = Emit(std::make_shared<ScalarMul>(input_unknown_dims, GenInt(input_const_dims)));
    result[unknown_dim_idx_] = Emit(std::make_shared<ScalarDiv>(tmp, GenInt(shape_size_)));
  }
  return GenList(std::move(result));
}

/**
 * Reshape "(const1, s1)"" to "(const2, s2)", if both "s1" and "s2" are from input operation,
 * it's sure that "s2 == s1 * (const1 / const2)"
 *
 * Only support the case that one unknown symbol in "shape" but it's positive, and others are const value.
 * example:
 *   data.shape = (A, 1024)
 *   shape = (32, B, 1024)
 *  when B > 0, the output shape is directly set to "(32, B, 1024)".
 *  but we can also set "B == A / 32" in MathInfo.
 */
void Reshape::UpdateMathInfo() {
  InferShapeOp::UpdateMathInfo();
  if (need_eval()) {
    return;
  }
  auto data = input_as<IListSymbol>(0);
  auto shape = input_as<IListSymbol>(1);
  if (data->is_dyn_len()) {
    return;
  }
  IntSymbolPtr s2 = nullptr;
  int64_t const2 = 1LL;
  for (auto &shape_v : shape->symbols()) {
    if (shape_v->HasData()) {
      const2 *= shape_v->as<IntSymbol>()->value();
    } else {
      if (s2 != nullptr) {
        return;
      }
      s2 = shape_v->as_sptr<IntSymbol>();
    }
  }
  if (s2 == nullptr) {
    return;
  }
  // do not add the inner operation to global op list.
  OperationEmitter e(&inner_ops_);
  SetEmitter(&e);
  SymbolPtr s1;
  int64_t const1;
  std::tie(s1, const1) = ProductData(data);
  if (s1 == nullptr) {
    return;
  }
  auto tmp = Emit(std::make_shared<ScalarDiv>(Emit(std::make_shared<ScalarMul>(s1, GenInt(const1))), GenInt(const2)));
  MS_LOG(DEBUG) << "In Reshape, the " << tmp->ToString() << " and " << s2->ToString() << " can be set equal.";
  s2->SetEqual(tmp->as_sptr<IntSymbol>());
}

void Reshape::EvalOnRun() {
  auto shape = input_as<IListSymbol>(1);
  if (!shape_all_have_data_on_building_ && ProductShape(shape)) {
    // no "-1" in "shape"
    output_->Update(input(1));
    return;
  }
  auto data = input_as<IListSymbol>(0);
  int64_t data_size = 1;
  for (auto &s : data->symbols()) {
    data_size *= AsInt(s);
  }
  // the size of "-1"
  auto size_of_unknown_dim = GenInt(data_size / shape_size_);
  if (shape_all_have_data_on_building_) {
    output_as<IListSymbol>()->symbols()[unknown_dim_idx_]->Update(size_of_unknown_dim);
  } else {
    auto result = shape->symbols();
    result[unknown_dim_idx_] = size_of_unknown_dim;
    output_as<IListSymbol>()->UpdateList(std::move(result));
  }
}

SymbolPtr Transpose::Eval() {
  auto inp = input_as<ListSymbol>(0);
  auto perm = input_as<IListSymbol>(1);
  if (inp->HasData() && perm->AllHaveData()) {
    DoNotEvalOnRun();
    return GenList(GenResult(inp, perm));
  }
  // dynamic rank
  if (!inp->HasData() && !perm->AllHaveData()) {
    return GenVList();
  }
  size_t rank = inp->HasData() ? inp->size() : perm->size();
  return GenVIntList(rank);
}

void Transpose::EvalOnRun() {
  auto inp = input_as<ListSymbol>(0);
  auto perm = input_as<IListSymbol>(1);
  output_as<ListSymbol>()->UpdateList(GenResult(inp, perm));
}

SymbolPtr MatMul::Eval() {
  auto a = input_as<IListSymbol>(kIndex0);
  auto b = input_as<IListSymbol>(kIndex1);
  auto trans_a = input_as<BoolSymbol>(kIndex2)->value();
  auto trans_b = input_as<BoolSymbol>(kIndex3)->value();
  constexpr const size_t kMatMulRank = 2;
  // dynamic rank on building
  if (!a->HasData() || !b->HasData()) {
    if (has_batch_) {
      return GenVList();
    }
    if (a->HasData()) {
      auto m = trans_a ? a->symbols()[1] : a->symbols()[0];
      return GenList(SymbolPtrList{m, GenVInt()});
    }
    if (b->HasData()) {
      auto n = trans_b ? b->symbols()[0] : b->symbols()[1];
      return GenList(SymbolPtrList{GenVInt(), n});
    }
    return GenVIntList(kMatMulRank);
  }
  DoNotEvalOnRun();
  SymbolPtrList result;
  result.reserve(std::max(a->size(), b->size()) + kMatMulRank);
  if (has_batch_) {
    result = BinElemwise::Process(a->symbols(), b->symbols(), emitter(), kMatMulRank);
  }
  // shape of a is "m * k1" (not transposed) or "k1 * n" (transposed)
  auto m = *(++a->symbols().rbegin());
  auto k1 = a->symbols().back();
  if (trans_a) {
    std::swap(m, k1);
  }
  // shape of b is "k2 * n" (not transposed) or "n * k2" (transposed)
  auto k2 = *(++b->symbols().rbegin());
  auto n = b->symbols().back();
  if (trans_b) {
    std::swap(n, k2);
  }
  // k1 should be equal to k2
  if (!k1->HasData() && !k2->HasData()) {
    auto k = k1->as<IntSymbol>();
    MS_EXCEPTION_IF_NULL(k);
    k->SetEqual(k2->as_sptr<IntSymbol>());
  }
  (void)result.emplace_back(std::move(m));
  (void)result.emplace_back(std::move(n));
  return ResultIntList(std::move(result));
}

SymbolPtr ExpandDims::Eval() {
  auto inp = input_as<IListSymbol>(0);
  auto axis = input(1);
  if (!inp->HasData() || !axis->HasData()) {
    if (inp->HasData() && axis->is<IntSymbol>()) {
      return GenVIntList(inp->size() + 1);
    }
    return GenVList();
  }
  DoNotEvalOnRun();
  auto rank = inp->size();
  SymbolPtrList result(inp->symbols());
  SymbolPtr const1 = GenInt(1);
  auto expand_dims = [&result, rank, &const1](int64_t axis_val) {
    if (axis_val + static_cast<int64_t>(rank) + 1 < 0 || axis_val > static_cast<int64_t>(rank)) {
      MS_LOG(INTERNAL_EXCEPTION) << "The axis value should be in range [" << -rank - 1 << "," << rank << "], but got "
                                 << axis_val;
    }
    (void)result.insert(result.begin() + LongToSize(NormAxis(axis_val, rank + 1)), const1);
  };
  auto axis_list = axis->as<IListSymbol>();
  if (axis_list == nullptr) {
    auto axis_int = axis->as<IntSymbol>();
    MS_EXCEPTION_IF_NULL(axis_int);
    expand_dims(axis_int->value());
  } else {
    for (size_t i = 0; i < axis_list->size(); i++) {
      expand_dims(axis_list->item(i));
    }
  }
  return ResultIntList(std::move(result));
}

SymbolPtr BiasAddGrad::Eval() {
  auto x = input_as<IListSymbol>(0);
  if (!x->HasData()) {
    return GenVIntList(1);
  }
  DoNotEvalOnRun();
  Format fmt = static_cast<Format>(input_as<IntSymbol>(1)->value());
  MS_EXCEPTION_IF_CHECK_FAIL(x->size() >= 2, "input rank of BiasAddGrad should be >= 2. symbol x: " + x->ToString());
  // return the axis length of "C".
  return GenList({fmt == Format::NCHW ? x->symbols()[1] : x->symbols().back()});
}

SymbolPtr LayerNorm::Eval() {
  auto x = input_as<IListSymbol>(0);
  auto begin_axis = input_as<IntSymbol>(1)->value();
  if (begin_axis < -1) {
    MS_LOG(INTERNAL_EXCEPTION) << "The begin_norm_axis should be in range [-1, x_rank), but got " << begin_axis;
  }
  if (!x->HasData() && begin_axis > 0) {
    auto mean_var = GenVList();
    return ListSymbol::Make({input(0), mean_var, mean_var}, shared_from_this());
  }
  DoNotEvalOnRun();
  SymbolPtr axis = nullptr;
  if (begin_axis < 0) {
    axis = input(1);
  } else if (begin_axis == 0) {
    axis = GenList({});
  } else {
    std::vector<int64_t> vec(LongToSize(static_cast<int64_t>(x->size()) - begin_axis));
    std::iota(vec.begin(), vec.end(), begin_axis);
    axis = FromShape(vec, true);
  }
  auto mean_var = Emit(std::make_shared<Reduce>(input(0), axis, BoolSymbol::Make(true), BoolSymbol::Make(false)));
  return ListSymbol::Make({input(0), mean_var, mean_var}, shared_from_this());
}

SymbolPtr Gather::Eval() {
  auto params = input_as<ListSymbol>(kIndex0);
  auto indices = input_as<ListSymbol>(kIndex1);
  auto axis = input_as<IntSymbol>(kIndex2);
  auto batch_dims = input_as<IntSymbol>(kIndex3)->value();
  if (!params->HasData() || !indices->HasData() || !axis->HasData()) {
    return GenVList();
  }
  DoNotEvalOnRun();
  auto axis_val = LongToSize(NormAxis(axis->value(), params->size()));
  batch_dims = NormAxis(batch_dims, indices->size());
  SymbolPtrList result;
  result.reserve(params->size() + indices->size());
  MS_EXCEPTION_IF_CHECK_FAIL(axis_val < params->size(), "axis out of params size.");
  for (size_t i = 0; i < axis_val; i++) {
    (void)result.emplace_back(params->symbols()[i]);
  }
  for (size_t i = LongToSize(batch_dims); i < indices->size(); i++) {
    (void)result.emplace_back(indices->symbols()[i]);
  }
  for (size_t i = axis_val + 1; i < params->size(); i++) {
    (void)result.emplace_back(params->symbols()[i]);
  }
  return ResultIntList(std::move(result));
}

SymbolPtr OneHot::Eval() {
  auto indices = input_as<ListSymbol>(kIndex0);
  auto depth = input(kIndex1);
  auto axis = input_as<IntSymbol>(kIndex2)->value();
  if (!indices->HasData()) {
    return GenVList();
  }
  SymbolPtrList result = indices->symbols();
  if (axis >= 0) {
    MS_EXCEPTION_IF_CHECK_FAIL(static_cast<size_t>(axis) <= result.size(), "axis out of range of input size");
    (void)result.insert(result.begin() + static_cast<size_t>(axis), depth);
  } else {
    (void)result.emplace_back(depth);
  }
  return ResultIntList(std::move(result));
}

SymbolPtr StridedSlice::Eval() {
  auto data_shape = input_as<ListSymbol>(kIndex0);
  auto begin = input_as<IListSymbol>(kIndex1);
  auto end = input_as<IListSymbol>(kIndex2);
  auto strides = input_as<IListSymbol>(kIndex3);
  if (is_building()) {
    begin_mask_ = static_cast<size_t>(input_as<IntSymbol>(kIndex4)->value());
    end_mask_ = static_cast<size_t>(input_as<IntSymbol>(kIndex5)->value());
    ellipsis_mask_ = static_cast<size_t>(input_as<IntSymbol>(kIndex6)->value());
    if (ellipsis_mask_ != 0) {
      MS_LOG(DEBUG) << "StridedSlice infershape operation does not support ellipsis_mask yet.";
      return nullptr;
    }
    new_axis_mask_ = static_cast<size_t>(input_as<IntSymbol>(kIndex7)->value());
    shrink_axis_mask_ = static_cast<size_t>(input_as<IntSymbol>(kIndex8)->value());
    out_hint_ = input_as<IListSymbol>(kIndex9);
  }
  MS_EXCEPTION_IF_CHECK_FAIL(begin->size() == end->size() && begin->size() == strides->size(),
                             "For StridedSlice, the size of 'begin','end' and 'strides' should be equal.");
  // refer to ComputeInferShape in "core/ops/strided_slice.cc"
  return ComputeInferShape(data_shape, begin, end, strides);
}

SymbolPtr StridedSlice::GetSlicingLengthForPositiveStrides(IntSymbolPtr start, IntSymbolPtr end, IntSymbolPtr strides,
                                                           IntSymbolPtr x_dim) {
  if (start->is_negative()) {
    start = Emit(std::make_shared<ScalarAdd>(start, x_dim))->as_sptr<IntSymbol>();
  }
  if (!start->is_greater_than(-1)) {
    return GenVInt();
  }

  if (end->is_negative()) {
    end = Emit(std::make_shared<ScalarAdd>(end, x_dim))->as_sptr<IntSymbol>();
  }
  if (!end->is_greater_than(-1)) {
    return GenVInt();
  }

  if ((*start) >= (*end)) {
    return GenInt(0);
  }
  if ((*start) < (*end)) {
    // length = (end - 1 - start) / strides + 1.  (to floor)
    auto t1 = Emit(std::make_shared<ScalarSub>(Emit(std::make_shared<ScalarSub>(end, GenInt(1))), start));
    auto t2 = Emit(std::make_shared<ScalarDiv>(t1, strides));
    return Emit(std::make_shared<ScalarAdd>(t2, GenInt(1)));
  }
  return GenVInt();
}
SymbolPtr StridedSlice::ComputeInferShape(const ListSymbol *x_shape, const IListSymbol *begin_v,
                                          const IListSymbol *end_v, const IListSymbol *strides_v) {
  int slice_len = SizeToInt(begin_v->size());
  SymbolPtrList res_shape;
  MS_EXCEPTION_IF_NULL(out_hint_);
  res_shape.reserve(out_hint_->size());
  int i = 0;
  int j = 0;
  for (int k = 0; k < static_cast<int>(out_hint_->size()); k++, i++, j++) {
    auto x_dim_size = x_shape->symbol(static_cast<size_t>(i))->as_sptr<IntSymbol>();
    MS_EXCEPTION_IF_NULL(x_dim_size);
    if (j >= slice_len) {
      (void)res_shape.emplace_back(x_dim_size);
      continue;
    }
    if (shrink_axis_mask(j)) {
      k--;
      continue;
    }
    if (out_hint_->symbols()[k]->HasData()) {
      (void)res_shape.emplace_back(out_hint_->symbols()[k]);
      if (new_axis_mask(j)) {
        i--;
      }
      continue;
    }
    auto start = begin_v->symbols()[j]->as_sptr<IntSymbol>();
    MS_EXCEPTION_IF_NULL(start);
    auto finish = end_v->symbols()[j]->as_sptr<IntSymbol>();
    MS_EXCEPTION_IF_NULL(finish);
    auto strides = strides_v->symbols()[j]->as_sptr<IntSymbol>();
    MS_EXCEPTION_IF_NULL(strides);
    if (!strides->is_positive()) {
      // do not support negative strides yet.
      (void)res_shape.emplace_back(GenVInt());
      continue;
    }
    if (begin_mask(j)) {
      start = IntSymbol::Make(static_cast<int64_t>(0));
    }
    if (end_mask(j)) {
      finish = x_dim_size;
    }
    auto slicing_len = GetSlicingLengthForPositiveStrides(start, finish, strides, x_dim_size);
    (void)res_shape.emplace_back(std::move(slicing_len));
  }
  return ResultIntList(std::move(res_shape));
}

SymbolPtr Switch::ItemJoin(const SymbolPtr &tb, const SymbolPtr &fb) { return tb->EqualsTo(fb) ? tb : GenVInt(); }

SymbolPtr Switch::ShapeJoin(const SymbolPtr &tb, const SymbolPtr &fb) {
  if (tb->EqualsTo(fb)) {
    return tb;
  }
  if (tb->is<IListSymbol>()) {
    if (!fb->is<IListSymbol>()) {
      return DynamicSymbol::Make(shared_from_this());
    }
  } else if (tb->is<ListSymbol>()) {
    if (!fb->is<ListSymbol>() || fb->is<IListSymbol>()) {
      return DynamicSymbol::Make(shared_from_this());
    }
  } else if (tb->is<IntSymbol>()) {
    if (!fb->is<IntSymbol>()) {
      return DynamicSymbol::Make(shared_from_this());
    }
  } else {
    MS_LOG(INTERNAL_EXCEPTION) << "The Switch operation only support List or Int symbol, but got " << tb->ToString();
  }

  if (auto tb_list = tb->as<ListSymbol>(); tb_list != nullptr) {
    auto fb_list = fb->as<ListSymbol>();
    MS_EXCEPTION_IF_NULL(fb_list);
    bool is_int_list = tb->is<IListSymbol>();
    if (tb_list->size() != fb_list->size()) {
      return is_int_list ? GenVList() : ListSymbol::Make(shared_from_this());
    }
    SymbolPtrList result(tb_list->size());
    (void)std::transform(tb_list->symbols().begin(), tb_list->symbols().end(), fb_list->symbols().begin(),
                         result.begin(), [this](const SymbolPtr &t, const SymbolPtr &f) { return ShapeJoin(t, f); });
    return is_int_list ? GenList(std::move(result)) : ListSymbol::Make(std::move(result));
  } else {
    return ItemJoin(tb, fb);
  }
}

SymbolPtr Switch::Eval() {
  auto cond = input_as<BoolSymbol>(kIndex0);
  auto tb = input(kIndex1);
  auto fb = input(kIndex2);
  if (cond->HasData()) {
    DoNotEvalOnRun();
    return cond->value() ? tb : fb;
  }
  if (tb->EqualsTo(fb)) {
    DoNotEvalOnRun();
    return tb;
  }
  return ShapeJoin(tb, fb);
}
}  // namespace ops::infershape
}  // namespace mindspore::graphkernel::symbol<|MERGE_RESOLUTION|>--- conflicted
+++ resolved
@@ -156,7 +156,6 @@
 }
 
 SymbolPtrList BinElemwise::Process(const SymbolPtrList &lhs, const SymbolPtrList &rhs, const Emitter &e, size_t shift) {
-<<<<<<< HEAD
   SymbolPtrList result;
   size_t maxlen = std::max(lhs.size(), rhs.size());
   result.reserve(maxlen);
@@ -191,35 +190,6 @@
         }
       } else if (b->is_greater_than(1)) {
         (void)result.emplace_back(std::move(b));
-=======
-  MS_EXCEPTION_IF_CHECK_FAIL(shift <= std::min(lhs.size(), rhs.size()),
-                             "shift should not greater than the minimum size of lhs and rhs");
-  SymbolPtrList result(std::max(lhs.size(), rhs.size()) - shift);
-  int i = static_cast<int>(result.size()) - 1;
-  auto a = lhs.rbegin() + shift;
-  auto b = rhs.rbegin() + shift;
-  for (; i >= 0; i--) {
-    if (b == rhs.rend()) {
-      if (a == lhs.rend()) {
-        break;
-      }
-      result[i] = *a;
-      ++a;
-    } else if (a == lhs.rend()) {
-      result[i] = *b;
-      ++b;
-    } else {
-      // broadcast rules. assume the input shape is valid.
-      // rule 1: s1 & s2 -> s3=max(s1, s2)
-      // rule 2: s1 & 1  -> s1
-      // rule 3: s1 & n  -> n  (n != 1)
-      if (!(*a)->HasData() && !(*b)->HasData()) {
-        result[i] = e.Emit(std::make_shared<ScalarMax>(*a, *b));
-      } else if ((*a)->HasData() && AsInt(*a) == 1) {
-        result[i] = *b;
-      } else if ((*b)->HasData() && AsInt(*b) != 1) {
-        result[i] = *b;
->>>>>>> 9480df05
       } else {
         (void)result.emplace_back(e.Emit(std::make_shared<ScalarMax>(a, b)));
       }
