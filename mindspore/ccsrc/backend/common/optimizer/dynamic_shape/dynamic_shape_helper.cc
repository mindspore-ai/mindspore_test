/**
 * Copyright 2022-2023 Huawei Technologies Co., Ltd
 *
 * Licensed under the Apache License, Version 2.0 (the "License");
 * you may not use this file except in compliance with the License.
 * You may obtain a copy of the License at
 *
 * http://www.apache.org/licenses/LICENSE-2.0
 *
 * Unless required by applicable law or agreed to in writing, software
 * distributed under the License is distributed on an "AS IS" BASIS,
 * WITHOUT WARRANTIES OR CONDITIONS OF ANY KIND, either express or implied.
 * See the License for the specific language governing permissions and
 * limitations under the License.
 */

#include "backend/common/optimizer/dynamic_shape/dynamic_shape_helper.h"

#include <memory>
#include <algorithm>
#include <stack>
#include <set>
#include <string>
#include <vector>
#include <map>
#include <utility>
#include "mindspore/core/ops/framework_ops.h"
#include "include/backend/anf_runtime_algorithm.h"
#include "runtime/device/ms_device_shape_transfer.h"
#include "include/common/utils/anfalgo.h"
#include "include/common/utils/utils.h"
#include "utils/anf_utils.h"
#include "kernel/framework_utils.h"
#include "ops/op_def.h"
#include "utils/ms_context.h"
#include "abstract/ops/primitive_infer_map.h"
#include "mindspore/ccsrc/plugin/device/cpu/kernel/pyexecute/py_execute_cpu_kernel.h"
#include "include/common/profiler.h"
#include "ir/anf.h"
#include "ir/functor.h"
#include "backend/operator/ops_backend_infer_function.h"
#include "ir/functor.h"

namespace mindspore {
namespace opt::dynamic_shape {
namespace {
constexpr int64_t kInvalidShape = -2;

void InferShapeForNopNode(const AnfNodePtr &input_node) {
  MS_EXCEPTION_IF_NULL(input_node);
  if (!common::AnfAlgo::IsNopNode(input_node)) {
    MS_LOG(INFO) << "Input node is not a nop node, no need infer.";
    return;
  }
  if (!common::AnfAlgo::IsNeedSkipNopOpExecution(input_node)) {
    MS_LOG(INFO) << "The Nop node need execution, no need the InferShapeForNopNode.";
    return;
  }
  MS_LOG(INFO) << "Infer shape for nop node.";
  std::stack<AnfNodePtr> nop_road;
  nop_road.push(input_node);

  auto in_node = input_node;
  while (true) {
    auto input_node_with_idx = common::AnfAlgo::GetPrevNodeOutput(in_node, 0);
    in_node = input_node_with_idx.first;
    MS_EXCEPTION_IF_NULL(in_node);
    if (common::AnfAlgo::IsNopNode(in_node)) {
      nop_road.push(in_node);
    } else {
      break;
    }
  }

  while (!nop_road.empty()) {
    auto nop_node = nop_road.top();
    MS_EXCEPTION_IF_NULL(nop_node);
    AnfAlgo::InferShape(nop_node->cast<CNodePtr>());
    nop_road.pop();
  }
}

TypeId GetSequenceType(const abstract::AbstractSequencePtr &seq_abs) {
  MS_EXCEPTION_IF_NULL(seq_abs);
  auto elems = seq_abs->elements();
  MS_EXCEPTION_IF_CHECK_FAIL(elems.size() >= 1, "Element size is less than 1.");
  MS_EXCEPTION_IF_NULL(elems[0]);
  if (!elems[0]->isa<abstract::AbstractScalar>() && !elems[0]->isa<abstract::AbstractTensor>()) {
    MS_LOG(EXCEPTION) << "The 0'th element of sequence must be a scalar, but got:" << seq_abs->ToString();
  }

  auto fixed_type = (elems[0]->isa<abstract::AbstractScalar>()
                       ? elems[0]->BuildType()->type_id()
                       : elems[0]->cast<abstract::AbstractTensorPtr>()->element()->BuildType()->type_id());
  for (size_t i = 1; i < elems.size(); i++) {
    MS_EXCEPTION_IF_NULL(elems[i]);
    if (!elems[i]->isa<abstract::AbstractScalar>() && !elems[i]->isa<abstract::AbstractTensor>()) {
      MS_LOG(EXCEPTION) << "The " << i << "'th element of sequence must be a scalar, but got:" << elems[i]->ToString();
    }
    MS_EXCEPTION_IF_NULL(elems[i]->BuildType());
    auto follow_type = (elems[i]->isa<abstract::AbstractScalar>()
                          ? elems[i]->BuildType()->type_id()
                          : elems[i]->cast<abstract::AbstractTensorPtr>()->element()->BuildType()->type_id());
    if (fixed_type != follow_type) {
      MS_LOG(EXCEPTION) << "Different type found between 0'th element[Type: " << fixed_type << "] and " << i
                        << "'th element[Type: " << follow_type << "]";
    }
  }
  return fixed_type;
}

tensor::TensorPtr CreateTensorFromIndexedNode(const std::pair<AnfNodePtr, size_t> &input_node_with_index) {
  auto real_input = input_node_with_index.first;
  MS_EXCEPTION_IF_NULL(real_input);
  auto real_input_index = input_node_with_index.second;
  auto abs = real_input->abstract();
  MS_EXCEPTION_IF_NULL(abs);

  ShapeVector shape;
  TypeId type;
  if (abs->isa<abstract::AbstractScalar>()) {
    shape = {1};
    MS_EXCEPTION_IF_NULL(abs->BuildType());
    type = abs->BuildType()->type_id();
  } else if (AnfAlgo::IsRealSquenceOutput(real_input)) {
    auto seq_abs = abs->cast<abstract::AbstractSequencePtr>();
    MS_EXCEPTION_IF_NULL(seq_abs);
    auto elem_num = seq_abs->size();
    if (elem_num == 0) {
      MS_LOG(DEBUG) << "Empty sequence for node:" << real_input->fullname_with_scope();
      return std::make_shared<tensor::Tensor>(TypeId::kNumberTypeInt64, ShapeVector({0}));
    }
    type = GetSequenceType(seq_abs);
    shape = {SizeToLong(elem_num)};
  } else if (abs->isa<abstract::AbstractTensor>() || abs->isa<abstract::AbstractSequence>()) {
    shape = trans::GetRuntimePaddingShape(real_input, real_input_index);
    if (real_input->isa<ValueNode>()) {
      // the type of ValueNode in KernelInfo is kTypeUnknown
      type = common::AnfAlgo::GetOutputInferDataType(real_input, real_input_index);
    } else {
      type = AnfAlgo::GetOutputDeviceDataType(real_input, real_input_index);
      if (type == TypeId::kTypeUnknown) {
        type = common::AnfAlgo::GetOutputInferDataType(real_input, real_input_index);
      }
    }
  } else {
    MS_LOG(EXCEPTION) << "For node:" << real_input->fullname_with_scope() << ", abstract(" << abs->ToString()
                      << ") is invalid.";
  }

  MS_LOG(DEBUG) << "Create tensor by node:" << input_node_with_index.first->DebugString()
                << " index:" << input_node_with_index.second << " type:" << type << " shape:" << shape
                << " abstract:" << abs->ToString();
  return std::make_shared<tensor::Tensor>(type, shape);
}

tensor::TensorPtr CreateTensorMem(const std::pair<AnfNodePtr, size_t> &input_node_with_index, const AnfNodePtr &node,
                                  size_t i, void *args) {
  if (node != nullptr && common::AnfAlgo::CheckPrimitiveType(node, prim::kPrimPyExecute)) {
    MS_EXCEPTION_IF_NULL(args);
    auto input_list = reinterpret_cast<std::vector<device::DeviceAddress *> *>(args);
    MS_EXCEPTION_IF_NULL(input_list);
    if (i >= input_list->size() || input_list->at(i) == nullptr) {
      MS_LOG(EXCEPTION) << "Failed to get device address by input num:" << i << " for node:" << node->DebugString();
    }
    const auto &device_address = input_list->at(i);
    MS_EXCEPTION_IF_NULL(device_address->kernel_tensor());
    MS_LOG(DEBUG) << "input node:" << input_node_with_index.first->DebugString()
                  << " abstract:" << input_node_with_index.first->abstract()->ToString()
                  << " device address:" << device_address << " type id:" << device_address->kernel_tensor()->dtype_id()
                  << " shape vector:" << device_address->kernel_tensor()->GetShapeVector();
    auto type_id = device_address->kernel_tensor()->dtype_id();
    if (device_address->kernel_tensor()->GetType() != nullptr &&
        ((device_address->kernel_tensor()->GetType()->isa<Tuple>() &&
          device_address->kernel_tensor()->GetType()->cast<TuplePtr>()->size() == 0) ||
         (device_address->kernel_tensor()->GetType()->isa<List>() &&
          device_address->kernel_tensor()->GetType()->cast<ListPtr>()->size() == 0))) {
      type_id = TypeId::kNumberTypeInt64;
    }
    return std::make_shared<tensor::Tensor>(type_id, device_address->kernel_tensor()->GetShapeVector());
  }

  return CreateTensorFromIndexedNode(input_node_with_index);
}

tensor::TensorPtr GetDependValueTensor(const AnfNodePtr &node, size_t i,
                                       const std::pair<AnfNodePtr, size_t> &input_node_with_index, bool skip_nop_node,
                                       void *args) {
  MS_EXCEPTION_IF_NULL(node);
  MS_EXCEPTION_IF_NULL(input_node_with_index.first);
  if (IsPrimitiveCNode(node, prim::kPrimPyExecute) && input_node_with_index.first->isa<ValueNode>()) {
    const auto &value_node = input_node_with_index.first->cast<ValueNodePtr>();
    MS_EXCEPTION_IF_NULL(value_node);
    const auto &value = value_node->value();
    MS_EXCEPTION_IF_NULL(value);
    if (value->isa<tensor::Tensor>()) {
      return value->cast<tensor::TensorPtr>();
    } else if (value->isa<Scalar>()) {
      return ScalarToTensor(value->cast<ScalarPtr>());
    }
  }
  auto depended_value = CreateTensorMem(input_node_with_index, node, i, args);
  MS_EXCEPTION_IF_NULL(depended_value);
  // First use the data of args.
  if (args != nullptr) {
    auto input_device_address = reinterpret_cast<std::vector<device::DeviceAddress *> *>(args);
    MS_EXCEPTION_IF_NULL(input_device_address);
    if (i < input_device_address->size() && input_device_address->at(i) != nullptr) {
      uint64_t start_time = 0;
      PROFILER_START(start_time);
      auto addr = reinterpret_cast<device::DeviceAddress *>(input_device_address->at(i));
      MS_EXCEPTION_IF_NULL(addr);
      auto node_idx = addr->node_index();
      auto user_data = addr->user_data();
      if (user_data != nullptr && user_data->has(kernel::PyExecuteOutputUserData::key)) {
        auto addr_node = node_idx.first.lock();
        MS_EXCEPTION_IF_NULL(addr_node);
        auto out_addr = AnfAlgo::GetMutableOutputAddr(addr_node, node_idx.second, skip_nop_node);
        depended_value->set_device_address(out_addr, false);
        return depended_value;
      }
      MS_LOG(DEBUG) << "Get depend value tensor for node:" << node->DebugString() << " input index:" << i
                    << " input node:" << input_node_with_index.first->DebugString() << " index"
                    << input_node_with_index.second << " node addr:" << input_node_with_index.first
                    << " device_address:" << input_device_address->at(i)
                    << " type id:" << input_device_address->at(i)->type_id();
      depended_value->data_sync_directly(input_device_address->at(i));
      PROFILER_END(start_time, runtime::ProfilerModule::kKernel, runtime::ProfilerEvent::kKernelInferDataSync,
                   node->fullname_with_scope(), true);
      return depended_value;
    }
    MS_LOG(WARNING) << "There is no valid data for " << i << " input of " << node->DebugString() << ", "
                    << node->fullname_with_scope();
  }

  // Second use the device address of node as fault-tolerant.
  auto output_addr =
    AnfAlgo::GetMutableOutputAddr(input_node_with_index.first, input_node_with_index.second, skip_nop_node);
  MS_EXCEPTION_IF_NULL(output_addr);
  if (output_addr != nullptr && output_addr->IsPtrValid()) {
    // The second parameter must be false, otherwise the device address cannot be released and allocated, and the
    // address size will be wrong in the dynamic shape scenario.
    depended_value->set_device_address(output_addr, false);
    uint64_t start_time = 0;
    PROFILER_START(start_time);
    // PyExecute using the data of user_data instead of address, so don't need to sync data form device./
    if (IsPrimitiveCNode(input_node_with_index.first, prim::kPrimPyExecute)) {
      MS_LOG(DEBUG) << "The input node is " << input_node_with_index.first->ToString()
                    << ", use user data instead of address.";
      return depended_value;
    }
    MS_LOG(DEBUG) << "Get depend value tensor for node:" << node->DebugString() << " input index:" << i
                  << " input node:" << input_node_with_index.first->DebugString() << " index"
                  << input_node_with_index.second << " node addr:" << input_node_with_index.first
                  << " sync for device tensor:" << output_addr;
    depended_value->data_sync();
    PROFILER_END(start_time, runtime::ProfilerModule::kKernel, runtime::ProfilerEvent::kKernelInferDataSync,
                 node->fullname_with_scope(), true);
    return depended_value;
  }

  MS_LOG(EXCEPTION) << "There is no valid data for " << i << " input of " << node->DebugString() << ", "
                    << node->fullname_with_scope();
}

abstract::AbstractBasePtr MakeNewAbstractByScalar(const tensor::TensorPtr &depended_value) {
  abstract::AbstractBasePtr new_abs;
  MS_EXCEPTION_IF_NULL(depended_value);
  MS_EXCEPTION_IF_NULL(depended_value->Dtype());
  auto type = depended_value->Dtype()->type_id();
  if (type == kNumberTypeInt32) {
    auto tensor_data = reinterpret_cast<int32_t *>(depended_value->data_c());
    MS_EXCEPTION_IF_NULL(tensor_data);
    new_abs = std::make_shared<abstract::AbstractScalar>(*tensor_data);
  } else if (type == kNumberTypeInt64) {
    auto tensor_data = reinterpret_cast<int64_t *>(depended_value->data_c());
    MS_EXCEPTION_IF_NULL(tensor_data);
    new_abs = std::make_shared<abstract::AbstractScalar>(*tensor_data);
  } else if (type == kNumberTypeFloat32) {
    auto tensor_data = reinterpret_cast<float *>(depended_value->data_c());
    MS_EXCEPTION_IF_NULL(tensor_data);
    new_abs = std::make_shared<abstract::AbstractScalar>(*tensor_data);
  } else if (type == kNumberTypeFloat64) {
    auto tensor_data = reinterpret_cast<double *>(depended_value->data_c());
    MS_EXCEPTION_IF_NULL(tensor_data);
    new_abs = std::make_shared<abstract::AbstractScalar>(*tensor_data);
  } else if (type == kNumberTypeBool) {
    auto tensor_data = reinterpret_cast<bool *>(depended_value->data_c());
    MS_EXCEPTION_IF_NULL(tensor_data);
    new_abs = std::make_shared<abstract::AbstractScalar>(*tensor_data);
  } else {
    MS_LOG(EXCEPTION) << "Unsupported type: " << type;
  }
  return new_abs;
}

template <typename T>
abstract::AbstractBasePtrList MakeElemsByTensorValue(void *data, size_t size) {
  MS_EXCEPTION_IF_NULL(data);
  T *tensor_data = static_cast<T *>(data);
  AbstractBasePtrList elems;
  for (size_t i = 0; i < size; i++) {
    auto scalar = std::make_shared<abstract::AbstractScalar>(tensor_data[i]);
    (void)elems.emplace_back(scalar);
  }
  return elems;
}

abstract::AbstractBasePtr MakeNewAbstractBySequence(const tensor::TensorPtr &depended_value,
                                                    const abstract::AbstractBasePtr &input_abs) {
  abstract::AbstractBasePtr new_abs;
  MS_EXCEPTION_IF_NULL(depended_value);
  MS_EXCEPTION_IF_NULL(depended_value->Dtype());
  MS_EXCEPTION_IF_NULL(input_abs);
  auto type = depended_value->Dtype()->type_id();
  AbstractBasePtrList elems;
  switch (type) {
    case kNumberTypeInt32: {
      elems = MakeElemsByTensorValue<int32_t>(depended_value->data_c(), depended_value->DataSize());
      break;
    }
    case kNumberTypeInt64: {
      elems = MakeElemsByTensorValue<int64_t>(depended_value->data_c(), depended_value->DataSize());
      break;
    }
    case kNumberTypeFloat32: {
      elems = MakeElemsByTensorValue<float>(depended_value->data_c(), depended_value->DataSize());
      break;
    }
    case kNumberTypeFloat64: {
      elems = MakeElemsByTensorValue<double>(depended_value->data_c(), depended_value->DataSize());
      break;
    }
    case kNumberTypeBool: {
      elems = MakeElemsByTensorValue<bool>(depended_value->data_c(), depended_value->DataSize());
      break;
    }
    default: {
      MS_LOG(EXCEPTION) << "Unsupported type: " << type;
    }
  }
  if (input_abs->isa<abstract::AbstractTuple>()) {
    new_abs = std::make_shared<abstract::AbstractTuple>(elems);
  } else if (input_abs->isa<abstract::AbstractList>()) {
    new_abs = std::make_shared<abstract::AbstractList>(elems);
  } else {
    MS_LOG(EXCEPTION) << "Unsupported abstract type:" << input_abs->ToString();
  }
  MS_EXCEPTION_IF_NULL(new_abs);
  new_abs->set_value(depended_value);
  return new_abs;
}

abstract::AbstractBasePtr MakeNewAbstract(const AnfNodePtr &input, const tensor::TensorPtr &depended_value,
                                          const size_t &input_index) {
  MS_EXCEPTION_IF_NULL(input);
  auto abs = input->abstract();
  MS_EXCEPTION_IF_NULL(abs);
  abstract::AbstractBasePtr new_abs;
  if (abs->isa<abstract::AbstractTensor>()) {
    new_abs = abs->Clone();
    MS_EXCEPTION_IF_NULL(new_abs);
    new_abs->set_value(depended_value);
  } else if (abs->isa<abstract::AbstractScalar>()) {
    new_abs = MakeNewAbstractByScalar(depended_value);
  } else if (AnfAlgo::IsRealSquenceOutput(input)) {
    new_abs = MakeNewAbstractBySequence(depended_value, abs);
  } else if (abs->isa<abstract::AbstractSequence>()) {
    auto abstract_seq = abs->cast<abstract::AbstractSequencePtr>();
    MS_EXCEPTION_IF_NULL(abstract_seq);
    MS_EXCEPTION_IF_CHECK_FAIL((input_index < abstract_seq->elements().size()), "Index is out of range.");
    new_abs = abstract_seq->elements()[input_index]->Clone();
    MS_EXCEPTION_IF_NULL(new_abs);
    new_abs->set_value(depended_value);
  } else {
    MS_LOG(EXCEPTION) << "Unsupported abstract type:" << abs->ToString();
  }
  // Set user data for PyExecute infer.
  if (input->has_user_data<kernel::PyExecuteOutputUserData>()) {
    const auto &output_data = input->user_data<kernel::PyExecuteOutputUserData>();
    MS_EXCEPTION_IF_NULL(new_abs);
    new_abs->set_user_data<kernel::PyExecuteOutputUserData>(output_data);
  }
  auto depend_addr = depended_value->device_address();
  if (depend_addr != nullptr) {
    MS_LOG(DEBUG) << "Input node : " << input->DebugString() << ",use user_data instead of device address";
    auto user_data = depend_addr->user_data();
    if (user_data != nullptr) {
      new_abs->set_user_data<kernel::PyExecuteOutputUserData>(
        user_data->get<kernel::PyExecuteOutputUserData>(kernel::PyExecuteOutputUserData::key));
    }
  }
  return new_abs;
}

void InferShapeForPrimitive(const CNodePtr &cnode, const PrimitivePtr &primitive,
                            const AbstractBasePtrList &args_spec_list, bool has_py_execute_data) {
  MS_EXCEPTION_IF_NULL(cnode);
  if (!has_py_execute_data && !IsPrimitiveCNode(cnode, prim::kPrimPyExecute)) {
    // Pynative mode is rely on the origin abstract of cnode, so cannot modify the abstract inplace, clone from old
    // abstract instead.
    opt::CppInferShape(primitive, args_spec_list, cnode);
  }
}

void InferShape(const CNodePtr &cnode, std::map<uint32_t, tensor::TensorPtr> *depend_tensor_map, void *args) {
  MS_EXCEPTION_IF_NULL(cnode);
  MS_EXCEPTION_IF_NULL(depend_tensor_map);
  MS_LOG(DEBUG) << "InferShape start, node:" << cnode->fullname_with_scope();
  std::set<int64_t> depend_list = abstract::GetValueDependArgIndices(cnode);

  depend_tensor_map->clear();
  auto &inputs = cnode->inputs();
  if (inputs.empty()) {
    MS_LOG(EXCEPTION) << "Invalid inputs.";
  }
  auto context = MsContext::GetInstance();
  MS_EXCEPTION_IF_NULL(context);
  AbstractBasePtrList args_spec_list;
  auto input_size = common::AnfAlgo::GetInputTensorNum(cnode);
  bool skip_nop_node = !context->get_param<bool>(MS_CTX_ENABLE_MINDRT);
  bool has_py_execute_data = false;
  kernel::PyExecuteOutputUserDataPtr list_user_data = nullptr;
  std::vector<size_t> list_start_index;
  for (size_t i = 0; i < input_size; i++) {
    auto input_node_with_index = common::AnfAlgo::GetPrevNodeOutput(cnode, i, false);
    auto real_input = input_node_with_index.first;
    auto real_input_index = input_node_with_index.second;

    MS_EXCEPTION_IF_NULL(real_input);
    if (skip_nop_node) {
      InferShapeForNopNode(real_input);
    }

    if (depend_list.find(i) != depend_list.end()) {
      auto depended_value = GetDependValueTensor(cnode, i, input_node_with_index, skip_nop_node, args);
      auto ret2 = depend_tensor_map->try_emplace(i, depended_value);
      if (!ret2.second) {
        MS_LOG(EXCEPTION) << "Insert map failed.";
      }

      auto updated_abs = MakeNewAbstract(real_input, depended_value, real_input_index);
      MS_EXCEPTION_IF_NULL(updated_abs);
      MS_EXCEPTION_IF_NULL(real_input);
      MS_EXCEPTION_IF_NULL(real_input->abstract());
      if (updated_abs->has_user_data<kernel::PyExecuteOutputUserData>()) {
        has_py_execute_data = true;
        if (IsPrimitiveCNode(real_input, prim::kPrimPyExecute) &&
            real_input->abstract()->isa<abstract::AbstractSequence>()) {
          auto updated_abs_user_data = updated_abs->user_data<kernel::PyExecuteOutputUserData>();
          if (list_user_data == nullptr || list_user_data != updated_abs_user_data) {
            list_start_index.push_back(i);
            list_user_data = updated_abs_user_data;
          }
        }
      }
      (void)args_spec_list.emplace_back(updated_abs);
    } else {
      auto abs = real_input->abstract();
      MS_EXCEPTION_IF_NULL(abs);
      MS_LOG(DEBUG) << "Real input node:" << real_input->DebugString() << " abs:" << abs->ToString()
                    << " index:" << real_input_index;
      if (abs->isa<abstract::AbstractSequence>() && !AnfAlgo::IsRealSquenceOutput(real_input)) {
        auto abs_seq = abs->cast<abstract::AbstractSequencePtr>();
        MS_EXCEPTION_IF_NULL(abs_seq);
        MS_EXCEPTION_IF_CHECK_FAIL((real_input_index < abs_seq->elements().size()), "Index is out of range.");
        auto abs_index = abs_seq->elements()[real_input_index];
        (void)args_spec_list.emplace_back(abs_index);
      } else {
        (void)args_spec_list.emplace_back(abs);
      }
    }
  }
  MS_EXCEPTION_IF_NULL(inputs[0]);
  if (auto primitive = GetValueNode<PrimitivePtr>(inputs[0])) {
    MS_EXCEPTION_IF_NULL(primitive);
    (void)primitive->AddAttr(kAttrListStartIndex, MakeValue(list_start_index));
    InferShapeForPrimitive(cnode, primitive, args_spec_list, has_py_execute_data);
  } else {
    MS_LOG(EXCEPTION) << "The first input of the cnode should be either a primitive or a function graph, but get: "
                      << inputs[0]->fullname_with_scope();
  }
  MS_LOG(DEBUG) << "InferShape end, node:" << cnode->fullname_with_scope();
}

inline bool IsCpuKernelMod(kernel::KernelModType kernel_mod_type) {
  return kernel_mod_type == kernel::KernelModType::NativeCpuKernelMod;
}
}  // namespace

BaseShapePtr InferShape(const PrimitivePtr &primitive, const std::vector<AbstractBasePtr> &input_args) {
  MS_EXCEPTION_IF_NULL(primitive);
<<<<<<< HEAD
  if (primitive->HasAttr("infer_shape_functor")) {
    // sub graph infer shape
    auto functor = GetValue<InferShapeFunctorPtr>(primitive->GetAttr("infer_shape_functor"));
=======
  if (primitive->HasAttr(kAttrInferShapeFunctor)) {
    auto functor = primitive->GetAttr(kAttrInferShapeFunctor)->cast<InferShapeFunctorPtr>();
    MS_EXCEPTION_IF_NULL(functor);
>>>>>>> e7b24c3e
    return functor->InferShape(input_args);
  }
  const auto &op_name = primitive->name();
  runtime::ProfilerRecorder profiler(runtime::ProfilerModule::kKernel, runtime::ProfilerEvent::kKernelInferInner,
                                     op_name, true);
  auto shape_optional = abstract::InferShapeByFuncImpl(primitive, input_args, false);
  if (shape_optional.has_value()) {
    return shape_optional.value();
  }

  // The old register map for InferShape will be deleted in the future.
  auto infer_impl = abstract::GetBackendPrimitiveInferImpl(primitive);
  if (infer_impl.has_value()) {
    auto infer = infer_impl.value();
    if (infer.IsImplInferShapeAndType()) {
      return infer.InferShape(primitive, input_args);
    }
  }
  MS_LOG(EXCEPTION) << "The InferShape function of [" << op_name << "] is not defined.";
}

void UpdateKernelTensorShape(const BaseShapePtr &base_shape,
                             const std::vector<kernel::KernelTensor *> &output_kernel_tensors) {
  MS_EXCEPTION_IF_NULL(base_shape);
  size_t output_num = output_kernel_tensors.size();
  if (output_num > 1) {
    auto sequence_shape = base_shape->cast<abstract::SequenceShapePtr>();
    MS_EXCEPTION_IF_NULL(sequence_shape);
    const auto &shapes = sequence_shape->shape();
    if (shapes.size() != output_num) {
      MS_LOG(EXCEPTION) << "Invalid SequenceShape, expected elements number: " << output_num
                        << ", but got: " << shapes.size();
    }
    for (size_t i = 0; i < output_num; i++) {
      const auto &kernel_tensor = output_kernel_tensors[i];
      MS_EXCEPTION_IF_NULL(kernel_tensor);
      kernel_tensor->SetShape(shapes[i]);
    }
  } else if (output_num == 1) {
    const auto &kernel_tensor = output_kernel_tensors[0];
    MS_EXCEPTION_IF_NULL(kernel_tensor);
    auto sequence_shape = base_shape->cast<abstract::SequenceShapePtr>();
    if ((kernel_tensor->type_id() != kObjectTypeTuple && kernel_tensor->type_id() != kObjectTypeList) &&
        sequence_shape != nullptr) {
      // For the operator prototype whose output is of type Tuple, the back-end operator is expanded as Tensors, and for
      // single-output scenarios, the InferShape result is TupleShape, and the back-end needs to expand it to
      // TensorShape. For example, the output of the split operator is only a Tensor scene.
      const auto &shapes = sequence_shape->shape();
      if (shapes.size() != 1) {
        MS_LOG(EXCEPTION) << "Invalid SequenceShape, expected elements number: " << 1 << ", but got: " << shapes.size();
      }

      kernel_tensor->SetShape(shapes[0]);
    } else {
      kernel_tensor->SetShape(base_shape);
    }
  }
}

abstract::AbstractBasePtr InferShapeAndType(const PrimitivePtr &primitive,
                                            const std::vector<AbstractBasePtr> &input_args) {
  MS_EXCEPTION_IF_NULL(primitive);
  const auto &op_name = primitive->name();
  auto infer_impl = abstract::GetBackendPrimitiveInferImpl(primitive);
  if (infer_impl.has_value()) {
    auto infer = infer_impl.value();
    if (infer.IsImplInferShapeAndType()) {
      return infer.InferShapeAndType(nullptr, primitive, input_args);
    }
  }
  MS_LOG(EXCEPTION) << "The InferShape function of [" << op_name << "] is not defined.";
}

void UpdateKernelTensorType(const TypePtr &type, const std::vector<kernel::KernelTensor *> &output_kernel_tensors) {
  MS_EXCEPTION_IF_NULL(type);
  if (output_kernel_tensors.size() != 1) {
    MS_LOG(EXCEPTION) << "Invalid output size:" << output_kernel_tensors.size();
  }

  const auto &kernel_tensor = output_kernel_tensors[0];
  MS_EXCEPTION_IF_NULL(kernel_tensor);
  kernel_tensor->SetType(type);
}

bool IsRealCNode(const BaseRef &n) {
  if (utils::isa<CNodePtr>(n)) {
    CNodePtr cnode = utils::cast<CNodePtr>(n);
    return AnfUtils::IsRealKernel(cnode);
  }
  return false;
}

AnfNodePtr GenInferNode(const AnfNodePtr &node) {
  MS_EXCEPTION_IF_NULL(node);
  auto cnode = node->cast<CNodePtr>();
  MS_EXCEPTION_IF_NULL(cnode);
  auto infer_node = AnfUtils::NewInferActorNode([cnode](void *args) { InferOp(cnode, args); }, cnode);
  MS_EXCEPTION_IF_NULL(infer_node);
  infer_node->set_kernel_info(std::make_shared<device::KernelInfo>());
  return infer_node;
}

AnfNodePtr GenInitNode(const AnfNodePtr &node) {
  MS_EXCEPTION_IF_NULL(node);
  auto cnode = node->cast<CNodePtr>();
  MS_EXCEPTION_IF_NULL(cnode);

  auto kernel_mod = AnfAlgo::GetKernelMod(cnode);
  MS_EXCEPTION_IF_NULL(kernel_mod);
  AnfUtils::CustomActorCallback actor_func = [kernel_mod, cnode](void *) {
    auto inputs = AnfAlgo::GetOrCreateAllInputKernelTensors(cnode);
    auto outputs = AnfAlgo::GetOrCreateAllOutputKernelTensors(cnode);
    if (kernel_mod->Resize(inputs, outputs) == static_cast<int>(kernel::KRET_RESIZE_FAILED)) {
      MS_LOG(EXCEPTION) << "Node " << cnode->fullname_with_scope() << " Resize failed.";
    }
  };

  auto init_node = AnfUtils::NewInitActorNode(actor_func, cnode);
  MS_EXCEPTION_IF_NULL(init_node);
  init_node->set_kernel_info(std::make_shared<device::KernelInfo>());
  return init_node;
}

void InferOp(const CNodePtr &cnode, void *args) {
  MS_EXCEPTION_IF_NULL(cnode);
  auto kernel_mod = AnfAlgo::GetKernelMod(cnode);
  MS_EXCEPTION_IF_NULL(kernel_mod);

  kernel::KernelArgs kernel_args;
  MS_LOG(DEBUG) << "infer shape for node:" << cnode->fullname_with_scope();
  InferShape(cnode, &kernel_args.depend_tensor_map, args);
  auto kernel_mod_type = kernel_mod->GetKernelModType();
  auto update = kernel::AbstractArgsFromCNode(cnode);
  update.depend_tensor_map = std::move(kernel_args.depend_tensor_map);
  kernel::SetInputsByDependMap(update.depend_tensor_map, &update.inputs, IsCpuKernelMod(kernel_mod_type));
  kernel::SetArgsToCNode(cnode, update);
}

CustomActorNodeManager &CustomActorNodeManager::Instance() {
  static CustomActorNodeManager instance{};
  return instance;
}
}  // namespace opt::dynamic_shape
}  // namespace mindspore<|MERGE_RESOLUTION|>--- conflicted
+++ resolved
@@ -39,7 +39,6 @@
 #include "ir/anf.h"
 #include "ir/functor.h"
 #include "backend/operator/ops_backend_infer_function.h"
-#include "ir/functor.h"
 
 namespace mindspore {
 namespace opt::dynamic_shape {
@@ -490,15 +489,9 @@
 
 BaseShapePtr InferShape(const PrimitivePtr &primitive, const std::vector<AbstractBasePtr> &input_args) {
   MS_EXCEPTION_IF_NULL(primitive);
-<<<<<<< HEAD
-  if (primitive->HasAttr("infer_shape_functor")) {
-    // sub graph infer shape
-    auto functor = GetValue<InferShapeFunctorPtr>(primitive->GetAttr("infer_shape_functor"));
-=======
   if (primitive->HasAttr(kAttrInferShapeFunctor)) {
     auto functor = primitive->GetAttr(kAttrInferShapeFunctor)->cast<InferShapeFunctorPtr>();
     MS_EXCEPTION_IF_NULL(functor);
->>>>>>> e7b24c3e
     return functor->InferShape(input_args);
   }
   const auto &op_name = primitive->name();
