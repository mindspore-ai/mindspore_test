--- conflicted
+++ resolved
@@ -391,106 +391,6 @@
     }
   }
   return new_abs;
-}
-
-<<<<<<< HEAD
-TypeId GetTypeIDByAbstract(const AbstractBasePtr &abstract) {
-  if (abstract == nullptr) {
-    return TypeId::kTypeUnknown;
-  } else if (abstract->isa<abstract::AbstractScalar>()) {
-    auto type = abstract->BuildType();
-    MS_EXCEPTION_IF_NULL(type);
-    return type->type_id();
-  } else if (abstract->isa<abstract::AbstractTensor>()) {
-    const auto &tensor_abs = abstract->cast<abstract::AbstractTensorPtr>();
-    MS_EXCEPTION_IF_NULL(tensor_abs);
-    MS_EXCEPTION_IF_NULL(tensor_abs->element());
-    return GetTypeIDByAbstract(tensor_abs->element());
-  } else if (abstract->isa<abstract::AbstractSequence>()) {
-    const auto &seq_abs = abstract->cast<abstract::AbstractSequencePtr>();
-    MS_EXCEPTION_IF_NULL(seq_abs);
-    if (seq_abs->elements().empty() || seq_abs->elements()[0] == nullptr) {
-      return TypeId::kTypeUnknown;
-    }
-    return GetTypeIDByAbstract(seq_abs->elements()[0]);
-  }
-  MS_LOG(INFO) << "Invalid abstract:" << abstract->ToString();
-  return TypeId::kTypeUnknown;
-=======
-bool InferShapeForGraphWithSymbolEngine(const CNodePtr &cnode, const FuncGraphPtr &func_graph,
-                                        const AbstractBasePtrList &args_spec_list) {
-  MS_EXCEPTION_IF_NULL(func_graph);
-  MS_EXCEPTION_IF_NULL(cnode);
-  auto output = func_graph->output();
-  auto symbol_engine = GetValue<SymbolEnginePtr>(func_graph->get_attr(kAttrSymbolEngine));
-  if (!symbol_engine->Infer(args_spec_list)) {
-    MS_LOG(INFO) << "Infer failed by symbol engine. node " << cnode->fullname_with_scope();
-    return false;
-  }
-  auto out_shapes = symbol_engine->QueryShape(output);
-  BaseShapePtr abs_shape = nullptr;
-  if (out_shapes.size() == 1) {
-    abs_shape = std::make_shared<abstract::Shape>(out_shapes[0]);
-  } else {
-    abstract::BaseShapePtrList shape_list;
-    shape_list.reserve(out_shapes.size());
-    (void)std::transform(out_shapes.cbegin(), out_shapes.cend(), std::back_insert_iterator(shape_list),
-                         [](const ShapeVector &s) { return std::make_shared<abstract::Shape>(s); });
-    abs_shape = std::make_shared<abstract::TupleShape>(shape_list);
-  }
-  auto output_abs = output->abstract();
-  output_abs->set_shape(abs_shape);
-  cnode->set_abstract(output_abs);
-  return true;
-}
-
-void InferShapeForGraph(const CNodePtr &cnode, const FuncGraphPtr &func_graph,
-                        const AbstractBasePtrList &args_spec_list) {
-  MS_EXCEPTION_IF_NULL(func_graph);
-  MS_EXCEPTION_IF_NULL(cnode);
-  if (func_graph->has_attr(kAttrSymbolEngine)) {
-    MS_LOG(DEBUG) << "SymbolEngine is found in funcgraph " << func_graph->ToString();
-    if (InferShapeForGraphWithSymbolEngine(cnode, func_graph, args_spec_list)) {
-      return;
-    }
-  }
-  MS_LOG(DEBUG) << "InferShape by primitive for funcgraph " << func_graph->ToString();
-  if (args_spec_list.size() != func_graph->parameters().size()) {
-    MS_LOG(EXCEPTION)
-      << "The args_spec_list size should be the same as that of func_graph parameters, but get args_spec_list: "
-      << args_spec_list.size() << " vs func_graph parameters: " << func_graph->parameters().size();
-  }
-  for (size_t i = 0; i < args_spec_list.size(); i++) {
-    func_graph->parameters()[i]->set_abstract(args_spec_list[i]->Clone());
-  }
-  std::vector<AnfNodePtr> nodes = TopoSort(func_graph->get_return());
-  for (auto &node : nodes) {
-    MS_EXCEPTION_IF_NULL(node);
-    if (!node->isa<CNode>() || !IsValueNode<Primitive>(node->cast<CNodePtr>()->input(0))) {
-      continue;
-    }
-    if (!IsPrimitiveCNode(node, prim::kPrimReturn)) {
-      auto cnode_primitive = GetCNodePrimitive(node);
-      MS_EXCEPTION_IF_NULL(cnode_primitive);
-      auto prim_cnode = node->cast<CNodePtr>();
-      MS_EXCEPTION_IF_NULL(prim_cnode);
-
-      AbstractBasePtrList cnode_args_spec_list;
-
-      for (size_t i = 1; i < prim_cnode->size(); i++) {
-        auto input_node = prim_cnode->input(i);
-        MS_EXCEPTION_IF_NULL(input_node);
-        (void)cnode_args_spec_list.emplace_back(input_node->abstract()->Clone());
-      }
-      opt::CppInferShape(cnode_primitive, cnode_args_spec_list, prim_cnode);
-    } else {
-      auto return_cnode = node->cast<CNodePtr>();
-      MS_EXCEPTION_IF_NULL(return_cnode);
-      cnode->set_abstract(return_cnode->input(1)->abstract()->Clone());
-    }
-  }
-  return;
->>>>>>> 9480df05
 }
 
 void InferShapeForPrimitive(const CNodePtr &cnode, const PrimitivePtr &primitive,
