/**
 * Copyright 2024 Huawei Technologies Co., Ltd
 *
 * Licensed under the Apache License, Version 2.0 (the "License");
 * you may not use this file except in compliance with the License.
 * You may obtain a copy of the License at
 *
 * http://www.apache.org/licenses/LICENSE-2.0
 *
 * Unless required by applicable law or agreed to in writing, software
 * distributed under the License is distributed on an "AS IS" BASIS,
 * WITHOUT WARRANTIES OR CONDITIONS OF ANY KIND, either express or implied.
 * See the License for the specific language governing permissions and
 * limitations under the License.
 */
#include "plugin/device/ascend/optimizer/ir_fusion/add_rms_norm_fusion.h"

#include <vector>
#include <string>

#include "mindspore/core/utils/ms_context.h"
#include "mindspore/core/ops/nn_optimizer_ops.h"
#include "mindspore/core/ops/nn_ops.h"
#include "include/backend/anf_runtime_algorithm.h"
#include "include/common/utils/anfalgo.h"
#include "ir/primitive.h"
#include "include/common/utils/utils.h"
#include "include/backend/optimizer/helper.h"
#include "include/backend/optimizer/optimizer.h"

namespace mindspore {
namespace opt {
namespace {
kernel::KernelBuildInfoPtr GenerateKernelBuildInfo(CNodePtr node) {
  std::vector<std::string> inputs_format;
  std::vector<std::string> outputs_format;
  std::vector<TypeId> inputs_type;
  std::vector<TypeId> outputs_type;
  kernel::KernelBuildInfo::KernelBuildInfoBuilder builder;

  size_t input_num = common::AnfAlgo::GetInputTensorNum(node);
  for (size_t input_index = 0; input_index < input_num; ++input_index) {
    inputs_type.push_back(common::AnfAlgo::GetPrevNodeOutputInferDataType(node, input_index));
    inputs_format.push_back(kOpFormat_DEFAULT);
  }
  size_t output_num = AnfAlgo::GetOutputElementNum(node);
  for (size_t output_index = 0; output_index < output_num; ++output_index) {
    outputs_type.push_back(common::AnfAlgo::GetOutputInferDataType(node, output_index));
    outputs_format.push_back(kOpFormat_DEFAULT);
  }
  builder.SetInputsDeviceType(inputs_type);
  builder.SetInputsFormat(inputs_format);
  builder.SetOutputsDeviceType(outputs_type);
  builder.SetOutputsFormat(outputs_format);
  return builder.Build();
}
}  // namespace

const BaseRef AddRmsNormFusion::DefinePattern() const {
  VectorRef add_rms_norm = VectorRef({prim::kPrimRmsNorm, VectorRef({prim::kPrimAdd, x1_, x2_}), gamma_});
  return add_rms_norm;
}

const AnfNodePtr AddRmsNormFusion::Process(const FuncGraphPtr &graph, const AnfNodePtr &node,
                                           const EquivPtr &equiv) const {
  auto ms_context = MsContext::GetInstance();
  MS_EXCEPTION_IF_NULL(ms_context);
  if (!ms_context->IsEnableInferBoost()) {
    return nullptr;
  }

<<<<<<< HEAD
  std::string fusion_op_name = "AddRmsNorm";
  std::vector<std::string> enable_op_list = ms_context->ms_internal_enable_custom_kernel_list();
=======
  const std::string fusion_op_name = "AddRmsNorm";
  auto enable_op_list = ms_context->ms_internal_enable_custom_kernel_list();
>>>>>>> 7f1fc0ee
  bool enable_add_rmsnorm =
    (std::find(enable_op_list.begin(), enable_op_list.end(), fusion_op_name) != enable_op_list.end());
  if (!enable_add_rmsnorm) {
    return nullptr;
  }

  auto x1 = utils::cast<AnfNodePtr>((*equiv)[x1_]);
  auto x2 = utils::cast<AnfNodePtr>((*equiv)[x2_]);
  auto gamma = utils::cast<AnfNodePtr>((*equiv)[gamma_]);

  auto value_str = GetCNodePrimitive(node)->GetAttr("epsilon");
  auto tensor_add = common::AnfAlgo::GetInputNode(utils::cast<CNodePtr>(node), 0);
  MS_EXCEPTION_IF_NULL(tensor_add);

  auto shape1 = common::AnfAlgo::GetPrevNodeOutputInferShape(tensor_add, 0);
  auto shape2 = common::AnfAlgo::GetPrevNodeOutputInferShape(tensor_add, 1);
  if (shape1 != shape2) {
    return nullptr;
  }

  std::vector<TypeId> add_result_types;
  std::vector<BaseShapePtr> add_result_shapes;
  add_result_types.push_back(common::AnfAlgo::GetOutputInferDataType(tensor_add, 0));
  add_result_shapes.push_back(AnfAlgo::GetOutputDetailShape(tensor_add, 0));

  auto prim = std::make_shared<Primitive>("AddRmsNorm");
  prim->set_attr("epsilon", value_str);
  std::vector<AnfNodePtr> inputs = {NewValueNode(prim), x1, x2, gamma};
  auto add_rms_norm = graph->NewCNode(inputs);
  MS_EXCEPTION_IF_NULL(add_rms_norm);

  std::vector<TypeId> types;
  std::vector<BaseShapePtr> shapes;
  size_t output_num = AnfAlgo::GetOutputElementNum(node);
  for (size_t i = 0; i < output_num; i++) {
    types.push_back(common::AnfAlgo::GetOutputInferDataType(node, i));
    shapes.push_back(AnfAlgo::GetOutputDetailShape(node, i));
  }

  types.push_back(add_result_types[0]);
  shapes.push_back(add_result_shapes[0]);

  common::AnfAlgo::SetOutputTypeAndDetailShape(types, shapes, add_rms_norm.get());
  add_rms_norm->set_scope(node->scope());

  auto build_info = GenerateKernelBuildInfo(add_rms_norm);
  AnfAlgo::SetSelectKernelBuildInfo(build_info, add_rms_norm.get());

  FuncGraphManagerPtr manager = graph->manager();

  auto prim_getitem = std::make_shared<Primitive>("TupleGetItem");
  std::vector<AnfNodePtr> add_result_inputs = {NewValueNode(prim_getitem), add_rms_norm,
                                               NewValueNode(static_cast<int64_t>(2))};
  auto add_result = graph->NewCNode(add_result_inputs);

  common::AnfAlgo::SetOutputTypeAndDetailShape(add_result_types, add_result_shapes, add_result.get());
  add_result->set_scope(tensor_add->scope());

  build_info = GenerateKernelBuildInfo(add_result);
  AnfAlgo::SetSelectKernelBuildInfo(build_info, add_result.get());

  (void)manager->Replace(tensor_add, add_result);

  return add_rms_norm;
}
}  // namespace opt
}  // namespace mindspore<|MERGE_RESOLUTION|>--- conflicted
+++ resolved
@@ -69,13 +69,8 @@
     return nullptr;
   }
 
-<<<<<<< HEAD
-  std::string fusion_op_name = "AddRmsNorm";
-  std::vector<std::string> enable_op_list = ms_context->ms_internal_enable_custom_kernel_list();
-=======
   const std::string fusion_op_name = "AddRmsNorm";
   auto enable_op_list = ms_context->ms_internal_enable_custom_kernel_list();
->>>>>>> 7f1fc0ee
   bool enable_add_rmsnorm =
     (std::find(enable_op_list.begin(), enable_op_list.end(), fusion_op_name) != enable_op_list.end());
   if (!enable_add_rmsnorm) {
