/**
 * Copyright 2022-2023 Huawei Technologies Co., Ltd
 *
 * Licensed under the Apache License, Version 2.0 (the "License");
 * you may not use this file except in compliance with the License.
 * You may obtain a copy of the License at
 *
 * http://www.apache.org/licenses/LICENSE-2.0
 *
 * Unless required by applicable law or agreed to in writing, software
 * distributed under the License is distributed on an "AS IS" BASIS,
 * WITHOUT WARRANTIES OR CONDITIONS OF ANY KIND, either express or implied.
 * See the License for the specific language governing permissions and
 * limitations under the License.
 */

#include "plugin/device/ascend/hal/hardware/ascend_deprecated_interface.h"
#include <algorithm>
#include <tuple>
#include <utility>
#include "plugin/device/ascend/hal/hardware/ge_utils.h"
#include "mindspore/ccsrc/include/common/utils/convert_utils_py.h"
#include "plugin/device/ascend/hal/hardware/ge_device_context.h"
#include "include/transform/graph_ir/types.h"
#include "include/transform/graph_ir/utils.h"
#include "include/common/utils/scoped_long_running.h"
#include "graph/model.h"
#include "transform/graph_ir/op_adapter_map.h"
#include "plugin/device/ascend/hal/device/tensorprint_utils.h"
#include "acl/acl_rt.h"
#include "acl/acl_base.h"
#include "toolchain/plog.h"
#include "framework/common/helper/model_helper.h"
#include "plugin/device/ascend/hal/common/ascend_utils.h"
#include "plugin/device/ascend/hal/profiler/parallel_strategy_profiling.h"
#include "cxx_api/graph/acl/acl_env_guard.h"
#include "graph/utils/graph_utils_ex.h"
#include "mindspore/core/utils/singleton.h"
#include "utils/ms_context.h"
#include "plugin/device/ascend/hal/device/tensorsummary_utils.h"
#include "plugin/device/ascend/hal/device/tensordump_utils.h"
#include "plugin/device/ascend/hal/device/mbuf_receive_manager.h"

using mindspore::abstract::AbstractScalar;
using mindspore::abstract::AbstractTensor;
using mindspore::abstract::AbstractTuple;
using mindspore::abstract::AbstractTuplePtr;
using mindspore::transform::GeTensorPtr;
using mindspore::transform::MeTensorPtr;
using mindspore::transform::Status;

namespace py = pybind11;

namespace mindspore {
namespace device {
namespace ascend {
namespace {
std::mutex g_tsd_mutex;
void ConvertObjectToTensors(const py::dict &dict, transform::TensorOrderMap *const tensors,
                            const FuncGraphPtr &anf_graph) {
  const auto &infer_need_update_parameter_names =
    Singleton<InferNeedUpdateParaNames>::Instance().GetInferParameterNames();
  for (auto item : dict) {
    if ((!py::isinstance<py::str>(item.first))) {
      MS_LOG(WARNING) << "Type of key of py_dict is not string, ignore it.";
      continue;
    }
    std::shared_ptr<tensor::Tensor> tensor;
    std::string name = py::cast<std::string>(item.first);
    bool infer = false;
    auto context_ptr = MsContext::GetInstance();
    MS_EXCEPTION_IF_NULL(context_ptr);
    bool enable_ge = context_ptr->backend_policy() == "ge";
    bool is_train = false;
    if (anf_graph->has_attr("phase")) {
      std::string phase = anf_graph->get_attr("phase")->ToString();
      is_train = phase == "train";
    }
    if (enable_ge && !is_train) {
      infer = true;
    }
    if (infer && infer_need_update_parameter_names.find(name) == infer_need_update_parameter_names.end() &&
        !IsEnableRefMode()) {
      continue;
    }
    if (py::isinstance<py::float_>(item.second.attr("data"))) {
      // convert float to tensor with shape([1])
      tensor = std::make_shared<tensor::Tensor>(kNumberTypeFloat32, std::vector<int64_t>({1}));
      *(static_cast<float *>(tensor->data_c())) = py::cast<float>(item.second.attr("data"));
    } else if (py::isinstance<py::int_>(item.second.attr("data"))) {
      // convert int64_t to tensor with shape([1])
      tensor = std::make_shared<tensor::Tensor>(kNumberTypeInt32, std::vector<int64_t>({1}));
      *(static_cast<float *>(tensor->data_c())) = py::cast<float>(item.second.attr("data"));
    } else if (py::isinstance<tensor::Tensor>(item.second.attr("data"))) {
      // cast tensor
      tensor = py::cast<std::shared_ptr<tensor::Tensor>>(item.second.attr("data"));
    } else if (IsStubTensor(item.second.attr("data"))) {
      // cast stub_tensor
      tensor = ConvertStubTensor(item.second.attr("data"));
    }

    if (tensor == nullptr) {
      MS_LOG(EXCEPTION) << "Get default value for " << name << " failed";
    }
    (void)tensors->emplace(name, tensor);
  }
}

void GetInputTensor(const FuncGraphPtr &anf_graph, const pybind11::dict &init_params,
                    std::vector<transform::GeTensorPtr> *ge_tensors) {
  MS_EXCEPTION_IF_NULL(anf_graph);
  transform::TensorOrderMap init_input_map;
  ConvertObjectToTensors(init_params, &init_input_map, anf_graph);
  std::vector<tensor::TensorPtr> init_input;
  (void)std::transform(init_input_map.begin(), init_input_map.end(), std::back_inserter(init_input),
                       [](const std::pair<std::string, tensor::TensorPtr> &item) { return item.second; });
  *ge_tensors = transform::ConvertInputTensors(init_input, kOpFormat_NCHW);
}
}  // namespace

void AscendDeprecatedInterface::RunInitGraph(const FuncGraphPtr &anf_graph, const pybind11::dict &init_params) {
  MS_EXCEPTION_IF_NULL(anf_graph);
  transform::RunOptions run_options;
  run_options.name = "init_subgraph." + anf_graph->ToString();

  auto graph_runner = transform::CheckAndGetGraphRunner(run_options);
  if (graph_runner == nullptr) {
    return;
  }

  std::vector<transform::GeTensorPtr> ge_outputs;
  std::vector<transform::GeTensorPtr> ge_tensors;
  GetInputTensor(anf_graph, init_params, &ge_tensors);
  {
    // Release GIL before calling into (potentially long-running) C++ code
    mindspore::ScopedLongRunning long_running;
    transform::Status ret = transform::RunGraph(graph_runner, run_options, ge_tensors, &ge_outputs);
    if (ret != transform::Status::SUCCESS) {
      MS_LOG(EXCEPTION) << "Exec " << run_options.name << " graph failed.";
    }
    MS_LOG(INFO) << "Exec " << run_options.name << " graph success.";

    if ((ConfigManager::GetInstance().parallel_strategy() == ParallelStrategy::DISTRIBUTION) &&
        (transform::GetGraphByName(BROADCAST_GRAPH_NAME) != nullptr)) {
      run_options.name = BROADCAST_GRAPH_NAME;
      ret = transform::RunGraph(graph_runner, run_options, ge_tensors, &ge_outputs);
      if (ret != transform::Status::SUCCESS) {
        MS_LOG(EXCEPTION) << "Exec BROADCAST_GRAPH_NAME failed.";
      }
      MS_LOG(INFO) << "Exec broadcast graph success.";
    }
  }
  auto &infer_need_update_parameter_names = Singleton<InferNeedUpdateParaNames>::Instance().GetInferParameterNames();
  infer_need_update_parameter_names.clear();
}

void AscendDeprecatedInterface::DoExecNonInputGraph(const std::string &phase) {
  std::vector<GeTensorPtr> ge_tensors;
  std::vector<GeTensorPtr> ge_outputs;
  transform::RunOptions run_options;
  run_options.name = phase;
  auto graph_runner = transform::GetGraphRunner();
  if (graph_runner == nullptr) {
    MS_LOG(ERROR) << "Can not found GraphRunner";
    return;
  }

  {
    // Release GIL before calling into (potentially long-running) C++ code
    ScopedLongRunning release;
    Status ret = transform::RunGraph(graph_runner, run_options, ge_tensors, &ge_outputs);
    if (ret == Status::NOT_FOUND) {
      MS_LOG(INFO) << "Exec graph:" << run_options.name << "not found, skip.";
      return;
    } else if (ret != Status::SUCCESS) {
      MS_LOG(WARNING) << "Exec graph:" << run_options.name << " failed";
      return;
    }
  }
}

void AscendDeprecatedInterface::ExportDFGraph(const std::string &file_name, const std::string &phase,
                                              const py::object &encrypt, char *key) {
  MS_LOG(DEBUG) << "Export graph begin.";
  transform::DfGraphWrapperPtr wrap_ptr = transform::GetGraphByName(phase);
  if (wrap_ptr == nullptr) {
    MS_LOG(ERROR) << "Get graph form DfGraphManager failed, phase = " << phase;
    return;
  }

  transform::DfGraphPtr ge_graph = wrap_ptr->graph_ptr_;
  if (ge_graph == nullptr) {
    MS_LOG(ERROR) << "Graph is null!";
    return;
  }
  if (key != nullptr) {
    if (py::isinstance<py::none()>(encrypt)) {
      MS_LOG(ERROR) << "ERROR: encrypt is not a function";
      return;
    }
    // get model stream
    ::ge::Model model("", "");
    model.SetGraph(::ge::GraphUtilsEx::GetComputeGraph(*ge_graph));
    ::ge::Buffer model_data;
    auto ge_ret = model.Save(model_data);
    if (ge_ret != ::ge::SUCCESS) {
      MS_LOG(ERROR) << "ERROR: GE model save fail";
      return;
    }
    // convert model and key into py::bytes
    const std::string str(reinterpret_cast<char *>(model_data.GetData()), model_data.GetSize());
    py::bytes model_bytes(str);
    py::bytes key_bytes(key);

    // call python encrypt func
    py::bytes encrypted_model_stream = encrypt(model_bytes, key_bytes);
    if (encrypted_model_stream == py::none()) {
      MS_LOG(ERROR) << "ERROR: Model encrypt fail";
      return;
    }
    // save to file
    std::ofstream ofs(file_name);
    if (!ofs.is_open()) {
      MS_LOG(ERROR) << "ERROR: Open File '" << file_name << "' failed!";
      return;
    }
    ofs << std::string(encrypted_model_stream);
    ofs.close();
  } else {
    if (ge_graph->SaveToFile(file_name) != 0) {
      MS_LOG(EXCEPTION) << "Export air model failed.";
    }
  }
  MS_LOG(INFO) << "Export air model finish.";
}

FuncGraphPtr AscendDeprecatedInterface::BuildDFGraph(const FuncGraphPtr &anf_graph, const pybind11::dict &init_params) {
  MS_EXCEPTION_IF_NULL(anf_graph);
  transform::TensorOrderMap init_tensors{};
  ConvertObjectToTensors(init_params, &init_tensors, anf_graph);
  return GeGraphExecutor::BuildDFGraph(anf_graph, init_tensors, true);
}

void AscendDeprecatedInterface::ClearGraphWrapper() { transform::DfGraphManager::GetInstance().ClearGraph(); }

void AscendDeprecatedInterface::ClearOpAdapterMap() { transform::OpAdapterMap::get().clear(); }

void AscendDeprecatedInterface::DumpProfileParallelStrategy(const FuncGraphPtr &func_graph) {
  return profiler::ascend::ParallelStrategy::GetInstance()->DumpProfileParallelStrategy(func_graph);
}

bool AscendDeprecatedInterface::OpenTsd(const std::shared_ptr<MsContext> &ms_context_ptr) {
  std::unique_lock<std::mutex> lock(g_tsd_mutex);
  MS_EXCEPTION_IF_NULL(ms_context_ptr);
  if (ms_context_ptr->get_param<bool>(MS_CTX_IS_PYNATIVE_GE_INIT)) {
    return true;
  }

  if (ms_context_ptr->get_param<uint32_t>(MS_CTX_TSD_REF) != 0) {
    MS_LOG(DEBUG) << "ACLTDT Dataset client is already opened.";
    ms_context_ptr->increase_param<uint32_t>(MS_CTX_TSD_REF);
    return true;
  }

  auto role = common::GetEnv("MS_ROLE");
  if (strcmp(role.c_str(), "MS_SCHED") == 0 || strcmp(role.c_str(), "MS_PSERVER") == 0) {
    return true;
  }

  uint32_t device_id = ms_context_ptr->get_param<uint32_t>(MS_CTX_DEVICE_ID);

  uint32_t rank_size;
  auto rank_size_env = common::GetEnv("RANK_SIZE");
  if (rank_size_env.empty()) {
    MS_LOG(INFO) << "Should config rank size.";
    rank_size = 1;
  } else {
    int rank_env = std::stoi(rank_size_env);
    if (rank_env <= 0) {
      MS_LOG(EXCEPTION) << "Error rank size " << rank_env << ".";
    }
    rank_size = IntToUint(rank_env);
  }

  int log_ret = DlogReportInitialize();
  if (log_ret != 0) {
    MS_LOG(WARNING) << "Init slog failed, ret = " << log_ret;
  }

  (void)ErrorManagerAdapter::Init();
  MS_LOG(INFO) << "Device id = " << device_id << ", rank size = " << rank_size << ".";
  auto ret = aclrtSetDevice(static_cast<int32_t>(device_id));
  if (ret != ACL_ERROR_NONE) {
    MS_LOG(EXCEPTION) << "Device " << device_id << " call aclrtSetDevice failed, ret[" << static_cast<int>(ret)
                      << "]. The details refer to 'Ascend Error Message'.";
  }
  ms_context_ptr->increase_param<uint32_t>(MS_CTX_TSD_REF);
  auto thread_crt = [](const std::string &path, const acltdtChannelHandle *acl_handle) {
    return std::thread(TensorPrint(path, acl_handle));
  };
  CreateTensorPrintThread(thread_crt);
  if (ms_context_ptr->backend_policy() == "ge") {
    TensorSummaryUtils::GetInstance().CreateTDTSummaryThread();
    MbufDataHandlerManager::GetInstance().AddHandler(std::make_unique<MbufDataHandler>(
      std::bind(&TensorDumpUtils::AsyncSaveDatasetToNpyFile, &TensorDumpUtils::GetInstance(), std::placeholders::_1),
      device_id, "ms_tensor_dump"));
  }
  return true;
}

bool AscendDeprecatedInterface::CloseTsd(const std::shared_ptr<MsContext> &ms_context_ptr, bool force) {
  std::unique_lock<std::mutex> lock(g_tsd_mutex);
  MS_EXCEPTION_IF_NULL(ms_context_ptr);
  MS_LOG(INFO) << "Start to close tsd, ref = " << ms_context_ptr->get_param<uint32_t>(MS_CTX_TSD_REF);
  if (ms_context_ptr->get_param<uint32_t>(MS_CTX_TSD_REF) == 0) {
    return true;
  }
  ms_context_ptr->decrease_param<uint32_t>(MS_CTX_TSD_REF);
  if (force || ms_context_ptr->get_param<uint32_t>(MS_CTX_TSD_REF) == 0) {
    ms_context_ptr->set_param<uint32_t>(MS_CTX_TSD_REF, 0);
    pybind11::gil_scoped_release gil_release;
    DestroyTensorPrintThread();
    if (ms_context_ptr->backend_policy() == "ge") {
      TensorSummaryUtils::GetInstance().DestroyTDTSummaryThread();
      MbufDataHandlerManager::GetInstance().DestoryHandler();
    }
    (void)ErrorManagerAdapter::Init();
    uint32_t device_id = ms_context_ptr->get_param<uint32_t>(MS_CTX_DEVICE_ID);
    auto ret = aclrtResetDevice(static_cast<int32_t>(device_id));
    if (ret != ACL_ERROR_NONE) {
      MS_LOG(EXCEPTION) << "Device " << device_id << " call aclrtResetDevice failed, ret[" << static_cast<int>(ret)
                        << "]. The details refer to 'Ascend Error Message'.";
    }
    ms_context_ptr->set_param<bool>(MS_CTX_IS_PYNATIVE_GE_INIT, false);
    MS_LOG(INFO) << "Call aclrtResetDevice, destroy and close tsd successful, ret[" << static_cast<int>(ret) << "]";
    (void)DlogReportFinalize();
  } else {
    MS_LOG(DEBUG) << "Acltdt Dataset client is used, no need to close, tsd reference = "
                  << ms_context_ptr->get_param<uint32_t>(MS_CTX_TSD_REF) << ".";
  }
  return true;
}

bool AscendDeprecatedInterface::IsTsdOpened(const std::shared_ptr<MsContext> &ms_context_ptr) {
  std::unique_lock<std::mutex> lock(g_tsd_mutex);
  if (ms_context_ptr == nullptr) {
    MS_LOG(EXCEPTION) << "nullptr";
  }
  return ms_context_ptr->get_param<uint32_t>(MS_CTX_TSD_REF) > 0;
}

bool AscendDeprecatedInterface::CheckIsAscend910Soc() {
  const char *soc_name_c = aclrtGetSocName();
  if (soc_name_c == nullptr) {
    return false;
  }
  std::string soc_name(soc_name_c);
  if (soc_name.find("910") == std::string::npos) {
    return false;
  }
  return true;
}

void AscendDeprecatedInterface::AclLoadModel(Buffer *om_data) {
  // check om
  MS_EXCEPTION_IF_NULL(om_data);
  ::ge::ModelHelper helper;
  ::ge::ModelData model_data;
  model_data.model_data = om_data->MutableData();
  model_data.model_len = om_data->DataSize();
  ::ge::Status ret = helper.LoadRootModel(model_data);
  if (ret != ::ge::SUCCESS) {
    MS_LOG(EXCEPTION) << "Invalid input data cannot parse to om.";
  }
}

<<<<<<< HEAD
#ifdef WITH_BACKEND
namespace {
void SetContextSocVersion(MsContext *ctx) {
  constexpr auto k910AAscendVersion = "ascend910";
  constexpr auto k910BAscendVersion = "ascend910b";
  const std::map<std::string, std::string> kAscendSocVersions = {
    {"Ascend910A", "ascend910"},    {"Ascend910B", "ascend910"},    {"Ascend910PremiumA", "ascend910"},
    {"Ascend910ProA", "ascend910"}, {"Ascend910ProB", "ascend910"}, {"Ascend910B1", "ascend910b"},
    {"Ascend910B2", "ascend910b"},  {"Ascend910B2C", "ascend910b"}, {"Ascend910B3", "ascend910b"},
    {"Ascend910B4", "ascend910b"}};
  auto soc_version = GetSocVersion();
  auto iter = kAscendSocVersions.find(soc_version);
  if (iter == kAscendSocVersions.end()) {
    MS_LOG(INFO) << "The soc version is not Ascend910 or ascend910b.";
    return;
  }
  ctx->set_ascend_detail_soc_version(soc_version);
  if (iter->second == k910BAscendVersion) {
    ctx->set_ascend_soc_version(k910BAscendVersion);
  } else if (iter->second == k910AAscendVersion) {
    ctx->set_ascend_soc_version(k910AAscendVersion);
=======
void AscendDeprecatedInterface::UnregisterExternalAllocator() {
  if (!IsEnableRefMode()) {
    return;
  }
  auto graph_runner = transform::GetGraphRunner();
  if (graph_runner == nullptr) {
    MS_LOG(INFO) << "The graph_runner is not exist";
    return;
  }
  MS_EXCEPTION_IF_NULL(ge_device_context_);
  MS_EXCEPTION_IF_NULL(ge_device_context_->device_res_manager_);
  auto ret = transform::UnregisterExternalAllocator(
    graph_runner, dynamic_cast<GeDeviceResManager *>(ge_device_context_->device_res_manager_.get())->GetStream());
  if (ret != transform::Status::SUCCESS) {
    MS_LOG(EXCEPTION) << "UnregisterExternalAllocator failed";
>>>>>>> 9480df05
  }
}
}  // namespace ascend
}  // namespace device
}  // namespace mindspore<|MERGE_RESOLUTION|>--- conflicted
+++ resolved
@@ -374,29 +374,6 @@
   }
 }
 
-<<<<<<< HEAD
-#ifdef WITH_BACKEND
-namespace {
-void SetContextSocVersion(MsContext *ctx) {
-  constexpr auto k910AAscendVersion = "ascend910";
-  constexpr auto k910BAscendVersion = "ascend910b";
-  const std::map<std::string, std::string> kAscendSocVersions = {
-    {"Ascend910A", "ascend910"},    {"Ascend910B", "ascend910"},    {"Ascend910PremiumA", "ascend910"},
-    {"Ascend910ProA", "ascend910"}, {"Ascend910ProB", "ascend910"}, {"Ascend910B1", "ascend910b"},
-    {"Ascend910B2", "ascend910b"},  {"Ascend910B2C", "ascend910b"}, {"Ascend910B3", "ascend910b"},
-    {"Ascend910B4", "ascend910b"}};
-  auto soc_version = GetSocVersion();
-  auto iter = kAscendSocVersions.find(soc_version);
-  if (iter == kAscendSocVersions.end()) {
-    MS_LOG(INFO) << "The soc version is not Ascend910 or ascend910b.";
-    return;
-  }
-  ctx->set_ascend_detail_soc_version(soc_version);
-  if (iter->second == k910BAscendVersion) {
-    ctx->set_ascend_soc_version(k910BAscendVersion);
-  } else if (iter->second == k910AAscendVersion) {
-    ctx->set_ascend_soc_version(k910AAscendVersion);
-=======
 void AscendDeprecatedInterface::UnregisterExternalAllocator() {
   if (!IsEnableRefMode()) {
     return;
@@ -412,7 +389,6 @@
     graph_runner, dynamic_cast<GeDeviceResManager *>(ge_device_context_->device_res_manager_.get())->GetStream());
   if (ret != transform::Status::SUCCESS) {
     MS_LOG(EXCEPTION) << "UnregisterExternalAllocator failed";
->>>>>>> 9480df05
   }
 }
 }  // namespace ascend
