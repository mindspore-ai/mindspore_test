/**
 * Copyright 2023 Huawei Technologies Co., Ltd
 *
 * Licensed under the Apache License, Version 2.0 (the "License");
 * you may not use this file except in compliance with the License.
 * You may obtain a copy of the License at
 *
 * http://www.apache.org/licenses/LICENSE-2.0
 *
 * Unless required by applicable law or agreed to in writing, software
 * distributed under the License is distributed on an "AS IS" BASIS,
 * WITHOUT WARRANTIES OR CONDITIONS OF ANY KIND, either express or implied.
 * See the License for the specific language governing permissions and
 * limitations under the License.
 */

#ifndef MINDSPORE_CCSRC_BACKEND_KERNEL_COMPILER_AKG_GPU_DYNAMIC_AKG_GPU_KERNEL_MOD_H_
#define MINDSPORE_CCSRC_BACKEND_KERNEL_COMPILER_AKG_GPU_DYNAMIC_AKG_GPU_KERNEL_MOD_H_
#include <cuda.h>
#include <string>
#include <vector>
#include <unordered_set>
#include <unordered_map>
#include <map>
#include <memory>
#include <utility>
#include "plugin/device/gpu/kernel/dynamic_akg/dynamic_utils.h"
#include "kernel/kernel.h"
#include "plugin/device/gpu/kernel/gpu_kernel_mod.h"
#include "plugin/device/gpu/kernel/akg/akg_gpu_kernel_mod.h"
#include "kernel/common_utils.h"

namespace mindspore {
namespace kernel {
constexpr auto kMappingUpdated = "updated";
constexpr auto kBlockIdxX = "blockIdx.x";
constexpr auto kBlockIdxY = "blockIdx.y";
constexpr auto kBlockIdxZ = "blockIdx.z";
constexpr auto kThreadIdxX = "threadIdx.x";
constexpr auto kThreadIdxY = "threadIdx.y";
constexpr auto kThreadIdxZ = "threadIdx.z";

class DynamicAkgGpuKernelManager {
 public:
  DynamicAkgGpuKernelManager();
  virtual ~DynamicAkgGpuKernelManager() {
    for (auto iter = infotable_.begin(); iter != infotable_.end(); ++iter) {
      CUresult ret = cuModuleUnload(iter->second->module_);
      if (ret != CUDA_SUCCESS && ret != CUDA_ERROR_DEINITIALIZED) {
        const char *msg = nullptr;
        cuGetErrorName(ret, &msg);
        MS_LOG(ERROR) << "Unload GPU Module failed. cuModuleUnload error message: " << msg;
      }
    }
  }
  CUresult GetCUResult(const char *kernel_content, bool force_reload, std::vector<uint32_t> *thread_info,
                       CUfunction *func, const std::string kernel_name);
  CUresult GetFunction(const KernelPackPtr &kernel_pack, bool force_reload, std::vector<uint32_t> *thread_info,
                       CUfunction *func, const std::string kernel_name);

 private:
  std::unordered_map<std::string, GpuKernelMetaPtr> infotable_;
};
using DynamicAkgGpuKernelManagerPtr = std::shared_ptr<DynamicAkgGpuKernelManager>;

class DynamicAkgGpuKernelMod : public GpuKernelMod {
 public:
  explicit DynamicAkgGpuKernelMod(const KernelPackPtr &kernel_pack);
  virtual ~DynamicAkgGpuKernelMod() {}

  bool Init(const std::vector<KernelTensor *> &inputs, const std::vector<KernelTensor *> &outputs) override {
    return true;
  };

  int Resize(const std::vector<KernelTensor *> &inputs, const std::vector<KernelTensor *> &outputs) override;

  bool Launch(const std::vector<AddressPtr> &inputs, const std::vector<AddressPtr> &workspace,
              const std::vector<AddressPtr> &outputs, void *stream_ptr) override;

<<<<<<< HEAD
  void Initialize();
  void CheckJsonParsed();
  void InitJsonShapeInformation();
  bool CheckJsonValueFormat(const std::string key) {
    auto value = parsed_js_[key];
    return (value.is_array() && value.size() == 2 && value[0].is_string() && value[1].is_number());
  }
  void InitJsonMappingInformation();
  void InitBeforeMapping();
  void UpdateDynamicShapeTilingInfo();
  void UpdateDynamicShapeMappingInfo();
  void InitAkgKernelImpls();
  void UpdateStaticShapeMappingInfo();
  void UpdateShapeList(const std::vector<KernelTensorPtr> &inputs, const std::vector<KernelTensorPtr> &outputs);
=======
  void InitMappingInfo();
  void UpdateMappingInfo();
  void UpdateShapeList(const std::vector<KernelTensor *> &inputs, const std::vector<KernelTensor *> &outputs);
  std::vector<std::vector<int64_t>> GetArgSizeVec();

>>>>>>> cb31cfb4
  void SetKernelDynamicStatus(bool is_dynamic) { is_dynamic_ = is_dynamic; }

  enum KernelModType GetKernelModType() const override { return KernelModType::DynamicAkgCpuKernelMod; }

  static DynamicAkgGpuKernelManagerPtr kernel_manager_;
  std::vector<KernelAttr> GetOpSupport() override { return {}; }
  std::string kernel_name_;

 private:
  KernelPackPtr kernel_pack_;
  std::vector<uint32_t> thread_info_;
  CUfunction kernel_addr_{nullptr};
  bool is_dynamic_{false};
  std::vector<std::vector<int64_t>> shape_list_;
  nlohmann::json parsed_js_;
  std::vector<int> arg_size_vec_;

  AkgKernelImplInfoPtr kernel_impl_;
  std::unordered_map<std::string, AkgKernelImplInfoPtr> kernel_map_;
  AkgKernelImplInfoPtr SelectKernelImpl();
};

class DynamicAkgGpuKernelModDebug : public DynamicAkgGpuKernelMod {
 public:
  explicit DynamicAkgGpuKernelModDebug(const KernelPackPtr &kernel_pack) : DynamicAkgGpuKernelMod(kernel_pack) {}
  virtual ~DynamicAkgGpuKernelModDebug() {}
  bool Launch(const std::vector<AddressPtr> &inputs, const std::vector<AddressPtr> &workspace,
              const std::vector<AddressPtr> &outputs, void *stream_ptr) {
    auto ptr = reinterpret_cast<CUstream>(stream_ptr);
    CUresult before_launch = cuStreamSynchronize(ptr);
    const char *msg = nullptr;
    if (before_launch != CUDA_SUCCESS) {
      cuGetErrorName(before_launch, &msg);
      MS_LOG(ERROR) << "before_launch sycn failed, Kernel name is : " << kernel_name_ << ", Error message: " << msg;
    }
    auto result = DynamicAkgGpuKernelMod::Launch(inputs, workspace, outputs, stream_ptr);
    CUresult after_launch = cuStreamSynchronize(ptr);
    if (after_launch != CUDA_SUCCESS) {
      cuGetErrorName(after_launch, &msg);
      MS_LOG(ERROR) << "after_launch sycn failed, Kernel name is : " << kernel_name_ << ", Error message: " << msg;
    }
    return result;
  }
};
using DynamicAkgGpuKernelModPtr = std::shared_ptr<DynamicAkgGpuKernelMod>;
}  // namespace kernel
}  // namespace mindspore

#endif  // MINDSPORE_CCSRC_BACKEND_KERNEL_COMPILER_AKG_GPU_DYNAMIC_AKG_GPU_KERNEL_MOD_H_<|MERGE_RESOLUTION|>--- conflicted
+++ resolved
@@ -77,7 +77,6 @@
   bool Launch(const std::vector<AddressPtr> &inputs, const std::vector<AddressPtr> &workspace,
               const std::vector<AddressPtr> &outputs, void *stream_ptr) override;
 
-<<<<<<< HEAD
   void Initialize();
   void CheckJsonParsed();
   void InitJsonShapeInformation();
@@ -91,14 +90,7 @@
   void UpdateDynamicShapeMappingInfo();
   void InitAkgKernelImpls();
   void UpdateStaticShapeMappingInfo();
-  void UpdateShapeList(const std::vector<KernelTensorPtr> &inputs, const std::vector<KernelTensorPtr> &outputs);
-=======
-  void InitMappingInfo();
-  void UpdateMappingInfo();
   void UpdateShapeList(const std::vector<KernelTensor *> &inputs, const std::vector<KernelTensor *> &outputs);
-  std::vector<std::vector<int64_t>> GetArgSizeVec();
-
->>>>>>> cb31cfb4
   void SetKernelDynamicStatus(bool is_dynamic) { is_dynamic_ = is_dynamic; }
 
   enum KernelModType GetKernelModType() const override { return KernelModType::DynamicAkgCpuKernelMod; }
