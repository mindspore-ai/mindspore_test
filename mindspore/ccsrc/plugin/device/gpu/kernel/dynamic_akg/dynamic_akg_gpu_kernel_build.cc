/**
 * Copyright 2023 Huawei Technologies Co., Ltd
 *
 * Licensed under the Apache License, Version 2.0 (the "License");
 * you may not use this file except in compliance with the License.
 * You may obtain a copy of the License at
 *
 * http://www.apache.org/licenses/LICENSE-2.0
 *
 * Unless required by applicable law or agreed to in writing, software
 * distributed under the License is distributed on an "AS IS" BASIS,
 * WITHOUT WARRANTIES OR CONDITIONS OF ANY KIND, either express or implied.
 * See the License for the specific language governing permissions and
 * limitations under the License.
 */

#include "plugin/device/gpu/kernel/dynamic_akg/dynamic_akg_gpu_kernel_build.h"

#include "kernel/framework_utils.h"
#include "kernel/common_utils.h"
#include "utils/ms_utils.h"
#include "plugin/factory/ms_factory.h"
#include "include/common/utils/anfalgo.h"
#include "include/backend/anf_runtime_algorithm.h"
#include "backend/common/graph_kernel/graph_kernel_flags.h"
#include "plugin/device/gpu/kernel/akg/akg_gpu_kernel_build.h"
#include "plugin/device/gpu/kernel/dynamic_akg/dynamic_akg_gpu_kernel_mod.h"

namespace mindspore {
namespace kernel {
void DynamicAkgGpuKernelBuilder::SetKernelMod(const KernelPackPtr &kernel_pack,
                                              const GraphKernelJsonGenerator &json_generator,
                                              const AnfNodePtr &anf_node) {
  const auto &flags = graphkernel::GraphKernelFlags::GetInstance();
  auto kernel_mod_ptr = flags.enable_debug_mode ? std::make_shared<DynamicAkgGpuKernelModDebug>(kernel_pack)
                                                : std::make_shared<DynamicAkgGpuKernelMod>(kernel_pack);
  auto kernel_json_info = kernel_pack->kernel_json_info();
  kernel_mod_ptr->SetInputSizeList(json_generator.input_size_list());
  kernel_mod_ptr->SetOutputSizeList(json_generator.output_size_list());
  kernel_mod_ptr->SetWorkspaceSizeList(kernel_json_info.workspaces);

  std::vector<KernelTensor *> input_kernel_tensors = AnfAlgo::GetOrCreateAllInputKernelTensors(anf_node);
  std::vector<KernelTensor *> output_kernel_tensors = AnfAlgo::GetOrCreateAllOutputKernelTensors(anf_node);
  bool is_dynamic_kernel =
    std::any_of(input_kernel_tensors.begin(), input_kernel_tensors.end(),
                [](const KernelTensor *item) {
                  MS_EXCEPTION_IF_NULL(item);
                  return item->IsDynamicShape();
                }) ||
    std::any_of(output_kernel_tensors.begin(), output_kernel_tensors.end(), [](const KernelTensor *item) {
      MS_EXCEPTION_IF_NULL(item);
      return item->IsDynamicShape();
    });
  kernel_mod_ptr->SetKernelDynamicStatus(is_dynamic_kernel);
<<<<<<< HEAD
  kernel_mod_ptr->Initialize();
=======
  kernel_mod_ptr->UpdateShapeList(input_kernel_tensors, output_kernel_tensors);
>>>>>>> cb31cfb4
  AnfAlgo::SetKernelMod(kernel_mod_ptr, anf_node.get());
}

void DynamicAkgGpuKernelBuilder::SaveJsonInfo(const string &kernel_name, const string &kernel_json) {
  kernel::SaveJsonInfo(kernel_name, kernel_json, kernel::KernelMeta::GetInstance()->kernel_meta_path());
}
}  // namespace kernel
}  // namespace mindspore<|MERGE_RESOLUTION|>--- conflicted
+++ resolved
@@ -52,11 +52,7 @@
       return item->IsDynamicShape();
     });
   kernel_mod_ptr->SetKernelDynamicStatus(is_dynamic_kernel);
-<<<<<<< HEAD
   kernel_mod_ptr->Initialize();
-=======
-  kernel_mod_ptr->UpdateShapeList(input_kernel_tensors, output_kernel_tensors);
->>>>>>> cb31cfb4
   AnfAlgo::SetKernelMod(kernel_mod_ptr, anf_node.get());
 }
 
